Pod::Spec.new do |s|
  s.name             = 'FirebaseMessaging'
  s.version          = '7.0.0'
  s.summary          = 'Firebase Messaging'

  s.description      = <<-DESC
Firebase Messaging is a service that allows you to send data from your server to your users'
iOS device, and also to receive messages from devices on the same connection. The service handles
all aspects of queueing of messages and delivery to the target application running on the target
device, and it is completely free.
                       DESC

  s.homepage         = 'https://firebase.google.com'
  s.license          = { :type => 'Apache', :file => 'LICENSE' }
  s.authors          = 'Google, Inc.'

  s.source           = {
    :git => 'https://github.com/firebase/firebase-ios-sdk.git',
    :tag => 'CocoaPods-' + s.version.to_s
  }
  s.social_media_url = 'https://twitter.com/Firebase'
  s.ios.deployment_target = '10.0'
  s.osx.deployment_target = '10.12'
  s.tvos.deployment_target = '10.0'
  s.watchos.deployment_target = '6.0'

  s.cocoapods_version = '>= 1.4.0'
  s.prefix_header_file = false

  base_dir = "FirebaseMessaging/"
  s.source_files = [
    base_dir + 'Sources/**/*.[mh]',
    'Interop/Analytics/Public/*.h',
    'FirebaseCore/Sources/Private/*.h',
    'Firebase/InstanceID/Private/*.h',
    'Firebase/InstanceID/Public/*.h',
    'FirebaseInstallations/Source/Library/Private/*.h',
  ]
<<<<<<< HEAD
  s.requires_arc = [
    base_dir + 'Sources/*.m',
    base_dir + 'Sources/Token/*.m'
  ]
  s.public_header_files = base_dir + 'Sources/Public/*.h'
=======
  s.requires_arc = base_dir + 'Sources/*.m'
  s.public_header_files = base_dir + 'Sources/Public/FirebaseMessaging/*.h'
>>>>>>> 88a3f2e6
  s.library = 'sqlite3'
  s.pod_target_xcconfig = {
    'GCC_C_LANGUAGE_STANDARD' => 'c99',
    # Unit tests do library imports using repo-root relative paths.
    'HEADER_SEARCH_PATHS' => '"${PODS_TARGET_SRCROOT}"',
 }
  s.ios.framework = 'SystemConfiguration'
  s.tvos.framework = 'SystemConfiguration'
  s.osx.framework = 'SystemConfiguration'
  s.weak_framework = 'UserNotifications'
<<<<<<< HEAD
  s.dependency 'FirebaseInstallations', '~> 1.5'
  s.dependency 'FirebaseCore', '~> 6.10'
  s.dependency 'GoogleUtilities/AppDelegateSwizzler', '~> 6.7'
  s.dependency 'GoogleUtilities/Reachability', '~> 6.7'
  s.dependency 'GoogleUtilities/Environment', '~> 6.7'
  s.dependency 'GoogleUtilities/UserDefaults', '~> 6.7'
  s.dependency 'Protobuf', '~> 3.9', '>= 3.9.2'
=======
  s.dependency 'FirebaseCore', '~> 7.0'
  s.dependency 'FirebaseInstanceID', '~> 7.0'
  s.dependency 'GoogleUtilities/AppDelegateSwizzler', '~> 7.0'
  s.dependency 'GoogleUtilities/Reachability', '~> 7.0'
  s.dependency 'GoogleUtilities/Environment', '~> 7.0'
  s.dependency 'GoogleUtilities/UserDefaults', '~> 7.0'
>>>>>>> 88a3f2e6

  s.test_spec 'unit' do |unit_tests|
    unit_tests.platforms = {:ios => '10.0', :osx => '10.12', :tvos => '10.0'}
    unit_tests.source_files = 'FirebaseMessaging/Tests/UnitTests*/*.{m,h,swift}'
    unit_tests.requires_app_host = true
    unit_tests.pod_target_xcconfig = {
     'CLANG_ENABLE_OBJC_WEAK' => 'YES'
    }
    unit_tests.dependency 'OCMock'
  end

  s.test_spec 'integration' do |int_tests|
    int_tests.platforms = {:ios => '10.0', :osx => '10.12', :tvos => '10.0'}
    int_tests.source_files = 'FirebaseMessaging/Tests/IntegrationTests/*.swift'
    int_tests.requires_app_host = true
    int_tests.resources = 'FirebaseMessaging/Tests/IntegrationTests/Resources/GoogleService-Info.plist'
  end
end<|MERGE_RESOLUTION|>--- conflicted
+++ resolved
@@ -36,16 +36,11 @@
     'Firebase/InstanceID/Public/*.h',
     'FirebaseInstallations/Source/Library/Private/*.h',
   ]
-<<<<<<< HEAD
   s.requires_arc = [
     base_dir + 'Sources/*.m',
     base_dir + 'Sources/Token/*.m'
   ]
-  s.public_header_files = base_dir + 'Sources/Public/*.h'
-=======
-  s.requires_arc = base_dir + 'Sources/*.m'
   s.public_header_files = base_dir + 'Sources/Public/FirebaseMessaging/*.h'
->>>>>>> 88a3f2e6
   s.library = 'sqlite3'
   s.pod_target_xcconfig = {
     'GCC_C_LANGUAGE_STANDARD' => 'c99',
@@ -56,22 +51,12 @@
   s.tvos.framework = 'SystemConfiguration'
   s.osx.framework = 'SystemConfiguration'
   s.weak_framework = 'UserNotifications'
-<<<<<<< HEAD
-  s.dependency 'FirebaseInstallations', '~> 1.5'
-  s.dependency 'FirebaseCore', '~> 6.10'
-  s.dependency 'GoogleUtilities/AppDelegateSwizzler', '~> 6.7'
-  s.dependency 'GoogleUtilities/Reachability', '~> 6.7'
-  s.dependency 'GoogleUtilities/Environment', '~> 6.7'
-  s.dependency 'GoogleUtilities/UserDefaults', '~> 6.7'
-  s.dependency 'Protobuf', '~> 3.9', '>= 3.9.2'
-=======
+  s.dependency 'FirebaseInstallations', '~> 7.0'
   s.dependency 'FirebaseCore', '~> 7.0'
-  s.dependency 'FirebaseInstanceID', '~> 7.0'
   s.dependency 'GoogleUtilities/AppDelegateSwizzler', '~> 7.0'
   s.dependency 'GoogleUtilities/Reachability', '~> 7.0'
   s.dependency 'GoogleUtilities/Environment', '~> 7.0'
   s.dependency 'GoogleUtilities/UserDefaults', '~> 7.0'
->>>>>>> 88a3f2e6
 
   s.test_spec 'unit' do |unit_tests|
     unit_tests.platforms = {:ios => '10.0', :osx => '10.12', :tvos => '10.0'}
