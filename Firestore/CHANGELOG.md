--- conflicted
+++ resolved
@@ -1,9 +1,6 @@
 # Unreleased
-<<<<<<< HEAD
 - [feature] Expose MultiDb API for public preview. (#10465)
-=======
 - [fixed] Fixed a compilation warning related to integer casting. (#11332)
->>>>>>> a2230e26
 
 # 10.9.0
 - [feature] Add new cache config API to customize SDK cache settings.
