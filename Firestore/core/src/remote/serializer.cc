/*
 * Copyright 2018 Google
 *
 * Licensed under the Apache License, Version 2.0 (the "License");
 * you may not use this file except in compliance with the License.
 * You may obtain a copy of the License at
 *
 *      http://www.apache.org/licenses/LICENSE-2.0
 *
 * Unless required by applicable law or agreed to in writing, software
 * distributed under the License is distributed on an "AS IS" BASIS,
 * WITHOUT WARRANTIES OR CONDITIONS OF ANY KIND, either express or implied.
 * See the License for the specific language governing permissions and
 * limitations under the License.
 */

#include "Firestore/core/src/remote/serializer.h"

#include <pb_decode.h>
#include <pb_encode.h>

#include <algorithm>
#include <functional>
#include <limits>
#include <map>
#include <set>
#include <string>
#include <utility>
#include <vector>

#include "Firestore/Protos/nanopb/google/firestore/v1/document.nanopb.h"
#include "Firestore/Protos/nanopb/google/firestore/v1/firestore.nanopb.h"
#include "Firestore/core/include/firebase/firestore/firestore_errors.h"
#include "Firestore/core/include/firebase/firestore/timestamp.h"
#include "Firestore/core/src/core/bound.h"
#include "Firestore/core/src/core/field_filter.h"
#include "Firestore/core/src/core/query.h"
#include "Firestore/core/src/local/target_data.h"
#include "Firestore/core/src/model/delete_mutation.h"
#include "Firestore/core/src/model/field_path.h"
#include "Firestore/core/src/model/mutable_document.h"
#include "Firestore/core/src/model/patch_mutation.h"
#include "Firestore/core/src/model/resource_path.h"
#include "Firestore/core/src/model/server_timestamp_util.h"
#include "Firestore/core/src/model/set_mutation.h"
#include "Firestore/core/src/model/value_util.h"
#include "Firestore/core/src/model/verify_mutation.h"
#include "Firestore/core/src/nanopb/byte_string.h"
#include "Firestore/core/src/nanopb/nanopb_util.h"
#include "Firestore/core/src/nanopb/reader.h"
#include "Firestore/core/src/nanopb/writer.h"
#include "Firestore/core/src/timestamp_internal.h"
#include "Firestore/core/src/util/hard_assert.h"
#include "Firestore/core/src/util/log.h"
#include "Firestore/core/src/util/status.h"
#include "Firestore/core/src/util/statusor.h"
#include "Firestore/core/src/util/string_format.h"
#include "absl/algorithm/container.h"
#include "absl/types/span.h"

namespace firebase {
namespace firestore {
namespace remote {

using core::Bound;
using core::CollectionGroupId;
using core::CompositeFilter;
using core::Direction;
using core::FieldFilter;
using core::Filter;
using core::OrderBy;
using core::Query;
using core::Target;
using local::QueryPurpose;
using local::TargetData;
using model::ArrayTransform;
using model::DatabaseId;
using model::DeepClone;
using model::DeleteMutation;
using model::DocumentKey;
using model::EncodeServerTimestamp;
using model::FieldMask;
using model::FieldPath;
using model::FieldTransform;
using model::IsNaNValue;
using model::IsNullValue;
using model::MutableDocument;
using model::Mutation;
using model::MutationResult;
using model::NaNValue;
using model::NullValue;
using model::NumericIncrementTransform;
using model::ObjectValue;
using model::PatchMutation;
using model::Precondition;
using model::ResourcePath;
using model::ServerTimestampTransform;
using model::SetMutation;
using model::SnapshotVersion;
using model::TargetId;
using model::TransformOperation;
using model::VerifyMutation;
using nanopb::ByteString;
using nanopb::CheckedSize;
using nanopb::MakeArray;
using nanopb::MakeMessage;
using nanopb::MakeSharedMessage;
using nanopb::MakeStringView;
using nanopb::Message;
using nanopb::ReleaseFieldOwnership;
using nanopb::SafeReadBoolean;
using nanopb::SetRepeatedField;
using nanopb::SharedMessage;
using nanopb::Writer;
using remote::WatchChange;
using util::ReadContext;
using util::Status;
using util::StatusOr;
using util::StringFormat;

pb_bytes_array_t* Serializer::EncodeString(const std::string& str) {
  return nanopb::MakeBytesArray(str);
}

std::string Serializer::DecodeString(const pb_bytes_array_t* str) {
  return nanopb::MakeString(str);
}

namespace {

/**
 * Creates the prefix for a fully qualified resource path, without a local path
 * on the end.
 */
ResourcePath DatabaseName(const DatabaseId& database_id) {
  return ResourcePath{"projects", database_id.project_id(), "databases",
                      database_id.database_id()};
}

/**
 * Validates that a path has a prefix that looks like a valid encoded
 * database ID.
 */
bool IsValidResourceName(const ResourcePath& path) {
  // Resource names have at least 4 components (project ID, database ID)
  // and commonly the (root) resource type, e.g. documents
  return path.size() >= 4 && path[0] == "projects" && path[2] == "databases";
}

/**
 * Decodes a fully qualified resource name into a resource path and validates
 * that there is a project and database encoded in the path along with a local
 * path.
 */
ResourcePath ExtractLocalPathFromResourceName(
    ReadContext* context, const ResourcePath& resource_name) {
  if (resource_name.size() <= 4 || resource_name[4] != "documents") {
    context->Fail(StringFormat("Tried to deserialize invalid key %s",
                               resource_name.CanonicalString()));
    return ResourcePath{};
  }
  return resource_name.PopFirst(5);
}

Filter InvalidFilter() {
  // The exact value doesn't matter. Note that there's no way to create the base
  // class `Filter`, so it has to be one of the derived classes.
  return FieldFilter::Create({}, {},
                             MakeSharedMessage(google_firestore_v1_Value{}));
}

FieldPath InvalidFieldPath() {
  return FieldPath::EmptyPath();
}

}  // namespace

Serializer::Serializer(DatabaseId database_id)
    : database_id_(std::move(database_id)) {
}

pb_bytes_array_t* Serializer::EncodeDatabaseName() const {
  return EncodeString(DatabaseName(database_id_).CanonicalString());
}

pb_bytes_array_t* Serializer::EncodeKey(const DocumentKey& key) const {
  return EncodeResourceName(database_id_, key.path());
}

void Serializer::ValidateDocumentKeyPath(
    ReadContext* context, const ResourcePath& resource_name) const {
  if (resource_name.size() < 5) {
    context->Fail(
        StringFormat("Attempted to decode invalid key: '%s'. Should have at "
                     "least 5 segments.",
                     resource_name.CanonicalString()));
  } else if (resource_name[1] != database_id_.project_id()) {
    context->Fail(
        StringFormat("Tried to deserialize key from different project. "
                     "Expected: '%s'. Found: '%s'. (Full key: '%s')",
                     database_id_.project_id(), resource_name[1],
                     resource_name.CanonicalString()));
  } else if (resource_name[3] != database_id_.database_id()) {
    context->Fail(
        StringFormat("Tried to deserialize key from different database. "
                     "Expected: '%s'. Found: '%s'. (Full key: '%s')",
                     database_id_.database_id(), resource_name[3],
                     resource_name.CanonicalString()));
  }
}

DocumentKey Serializer::DecodeKey(ReadContext* context,
                                  const pb_bytes_array_t* name) const {
  ResourcePath resource_name =
      DecodeResourceName(context, MakeStringView(name));
  ValidateDocumentKeyPath(context, resource_name);

  return DecodeKey(context, resource_name);
}

DocumentKey Serializer::DecodeKey(ReadContext* context,
                                  const ResourcePath& resource_name) const {
  ResourcePath local_path =
      ExtractLocalPathFromResourceName(context, resource_name);

  if (!DocumentKey::IsDocumentKey(local_path)) {
    context->Fail(StringFormat("Invalid document key path: %s",
                               local_path.CanonicalString()));
  }

  // Avoid assertion failures in DocumentKey if local_path is invalid.
  if (!context->status().ok()) return DocumentKey{};
  return DocumentKey{std::move(local_path)};
}

pb_bytes_array_t* Serializer::EncodeQueryPath(const ResourcePath& path) const {
  return EncodeResourceName(database_id_, path);
}

ResourcePath Serializer::DecodeQueryPath(ReadContext* context,
                                         absl::string_view name) const {
  ResourcePath resource = DecodeResourceName(context, name);
  if (resource.size() == 4) {
    // In v1beta1 queries for collections at the root did not have a trailing
    // "/documents". In v1 all resource paths contain "/documents". Preserve the
    // ability to read the v1beta1 form for compatibility with queries persisted
    // in the local target cache.
    return ResourcePath::Empty();
  } else {
    return ExtractLocalPathFromResourceName(context, resource);
  }
}

pb_bytes_array_t* Serializer::EncodeResourceName(
    const DatabaseId& database_id, const ResourcePath& path) const {
  return Serializer::EncodeString(DatabaseName(database_id)
                                      .Append("documents")
                                      .Append(path)
                                      .CanonicalString());
}

ResourcePath Serializer::DecodeResourceName(ReadContext* context,
                                            absl::string_view encoded) const {
  auto resource = ResourcePath::FromStringView(encoded);
  if (!IsValidResourceName(resource)) {
    context->Fail(StringFormat("Tried to deserialize an invalid key: %s",
                               resource.CanonicalString()));
  }
  return resource;
}

google_firestore_v1_Document Serializer::EncodeDocument(
    const DocumentKey& key, const ObjectValue& object_value) const {
  google_firestore_v1_Document result{};

  result.name = EncodeKey(key);

  // Encode Document.fields (unless it's empty)
  const google_firestore_v1_MapValue& map_value = object_value.Get().map_value;
  SetRepeatedField(
      &result.fields, &result.fields_count,
      absl::Span<google_firestore_v1_MapValue_FieldsEntry>(
          map_value.fields, map_value.fields_count),
      [](const google_firestore_v1_MapValue_FieldsEntry& entry) {
        // TODO(mrschmidt): Figure out how to remove this copy
        return google_firestore_v1_Document_FieldsEntry{
            nanopb::MakeBytesArray(entry.key->bytes, entry.key->size),
            *DeepClone(entry.value).release()};
      });

  // Skip Document.create_time and Document.update_time, since they're
  // output-only fields.

  return result;
}

MutableDocument Serializer::DecodeMaybeDocument(
    ReadContext* context,
    google_firestore_v1_BatchGetDocumentsResponse& response) const {
  switch (response.which_result) {
    case google_firestore_v1_BatchGetDocumentsResponse_found_tag:
      return DecodeFoundDocument(context, response);
    case google_firestore_v1_BatchGetDocumentsResponse_missing_tag:
      return DecodeMissingDocument(context, response);
    default:
      context->Fail(
          StringFormat("Unknown result case: %s", response.which_result));
      return MutableDocument::InvalidDocument({});
  }

  UNREACHABLE();
}

MutableDocument Serializer::DecodeFoundDocument(
    ReadContext* context,
    google_firestore_v1_BatchGetDocumentsResponse& response) const {
  HARD_ASSERT(response.which_result ==
                  google_firestore_v1_BatchGetDocumentsResponse_found_tag,
              "Tried to deserialize a found document from a missing document.");

  DocumentKey key = DecodeKey(context, response.found.name);
  ObjectValue value = ObjectValue::FromFieldsEntry(response.found.fields,
                                                   response.found.fields_count);
  SnapshotVersion version = DecodeVersion(context, response.found.update_time);

  if (version == SnapshotVersion::None()) {
    context->Fail("Got a document response with no snapshot version");
  }

  return MutableDocument::FoundDocument(std::move(key), version,
                                        std::move(value));
}

MutableDocument Serializer::DecodeMissingDocument(
    ReadContext* context,
    const google_firestore_v1_BatchGetDocumentsResponse& response) const {
  HARD_ASSERT(response.which_result ==
                  google_firestore_v1_BatchGetDocumentsResponse_missing_tag,
              "Tried to deserialize a missing document from a found document.");

  DocumentKey key = DecodeKey(context, response.missing);
  SnapshotVersion version = DecodeVersion(context, response.read_time);

  if (version == SnapshotVersion::None()) {
    context->Fail("Got a no document response with no snapshot version");
  }

  return MutableDocument::NoDocument(std::move(key), version);
}

google_firestore_v1_Write Serializer::EncodeMutation(
    const Mutation& mutation) const {
  HARD_ASSERT(mutation.is_valid(), "Invalid mutation encountered.");
  google_firestore_v1_Write result{};

  if (!mutation.precondition().is_none()) {
    result.has_current_document = true;
    result.current_document = EncodePrecondition(mutation.precondition());
  }

  SetRepeatedField(&result.update_transforms, &result.update_transforms_count,
                   mutation.field_transforms(), [&](const FieldTransform& t) {
                     return EncodeFieldTransform(t);
                   });

  switch (mutation.type()) {
    case Mutation::Type::Set: {
      result.which_operation = google_firestore_v1_Write_update_tag;
      result.update = EncodeDocument(
          mutation.key(), static_cast<const SetMutation&>(mutation).value());
      return result;
    }

    case Mutation::Type::Patch: {
      result.which_operation = google_firestore_v1_Write_update_tag;
      auto patch_mutation = static_cast<const PatchMutation&>(mutation);
      result.update = EncodeDocument(mutation.key(), patch_mutation.value());
      // Note: the fact that this field is set (even if the mask is empty) is
      // what makes the backend treat this as a patch mutation, not a set
      // mutation.
      result.has_update_mask = true;
      if (patch_mutation.field_mask().value().size() != 0) {
        result.update_mask =
            EncodeFieldMask(patch_mutation.field_mask().value());
      }
      return result;
    }

    case Mutation::Type::Delete: {
      result.which_operation = google_firestore_v1_Write_delete_tag;
      result.delete_ = EncodeKey(mutation.key());
      return result;
    }

    case Mutation::Type::Verify: {
      result.which_operation = google_firestore_v1_Write_verify_tag;
      result.verify = EncodeKey(mutation.key());
      return result;
    }
  }

  UNREACHABLE();
}

Mutation Serializer::DecodeMutation(ReadContext* context,
                                    google_firestore_v1_Write& mutation) const {
  auto precondition = Precondition::None();
  if (mutation.has_current_document) {
    precondition = DecodePrecondition(context, mutation.current_document);
  }

  std::vector<FieldTransform> field_transforms;
  for (size_t i = 0; i < mutation.update_transforms_count; i++) {
    field_transforms.push_back(
        DecodeFieldTransform(context, mutation.update_transforms[i]));
  }

  switch (mutation.which_operation) {
    case google_firestore_v1_Write_update_tag: {
      DocumentKey key = DecodeKey(context, mutation.update.name);
      ObjectValue value = ObjectValue::FromFieldsEntry(
          mutation.update.fields, mutation.update.fields_count);
      if (mutation.has_update_mask) {
        FieldMask mask = DecodeFieldMask(context, mutation.update_mask);
        return PatchMutation(std::move(key), std::move(value), std::move(mask),
                             std::move(precondition),
                             std::move(field_transforms));
      } else {
        return SetMutation(std::move(key), std::move(value),
                           std::move(precondition),
                           std::move(field_transforms));
      }
    }

    case google_firestore_v1_Write_delete_tag:
      return DeleteMutation(DecodeKey(context, mutation.delete_),
                            std::move(precondition));

    case google_firestore_v1_Write_verify_tag: {
      return VerifyMutation(DecodeKey(context, mutation.verify),
                            std::move(precondition));
    }

    default:
      context->Fail(StringFormat("Unknown mutation operation: %s",
                                 mutation.which_operation));
      return {};
  }

  UNREACHABLE();
}

/* static */
google_firestore_v1_Precondition Serializer::EncodePrecondition(
    const Precondition& precondition) {
  google_firestore_v1_Precondition result{};

  switch (precondition.type()) {
    case Precondition::Type::None:
      HARD_FAIL("Can't serialize an empty precondition");

    case Precondition::Type::UpdateTime:
      result.which_condition_type =
          google_firestore_v1_Precondition_update_time_tag;
      result.update_time = EncodeVersion(precondition.update_time());
      return result;

    case Precondition::Type::Exists:
      result.which_condition_type = google_firestore_v1_Precondition_exists_tag;
      result.exists = precondition.exists();
      return result;
  }

  UNREACHABLE();
}

/* static */
Precondition Serializer::DecodePrecondition(
    ReadContext* context,
    const google_firestore_v1_Precondition& precondition) {
  switch (precondition.which_condition_type) {
    // 0 => type unset. nanopb doesn't provide a constant for this, so we use a
    // raw integer.
    case 0:
      return Precondition::None();
    case google_firestore_v1_Precondition_exists_tag: {
      // TODO(rsgowman): Refactor with other instance of bit_cast.

      // Due to the nanopb implementation, precondition.exists could be an
      // integer other than 0 or 1, (such as 2). This leads to undefined
      // behaviour when it's read as a boolean. eg. on at least gcc, the value
      // is treated as both true *and* false. So we'll instead memcpy to an
      // integer (via absl::bit_cast) and compare with 0.
      int bool_as_int = absl::bit_cast<int8_t>(precondition.exists);
      return Precondition::Exists(bool_as_int != 0);
    }
    case google_firestore_v1_Precondition_update_time_tag:
      return Precondition::UpdateTime(
          DecodeVersion(context, precondition.update_time));
  }

  context->Fail(StringFormat("Unknown Precondition type: %s",
                             precondition.which_condition_type));
  return Precondition::None();
}

/* static */
google_firestore_v1_DocumentMask Serializer::EncodeFieldMask(
    const FieldMask& mask) {
  google_firestore_v1_DocumentMask result{};
  SetRepeatedField(
      &result.field_paths, &result.field_paths_count, mask,
      [&](const FieldPath& path) { return EncodeFieldPath(path); });
  return result;
}

/* static */
FieldMask Serializer::DecodeFieldMask(
    ReadContext* context, const google_firestore_v1_DocumentMask& mask) {
  std::set<FieldPath> fields;
  for (size_t i = 0; i < mask.field_paths_count; i++) {
    fields.insert(DecodeFieldPath(context, mask.field_paths[i]));
  }
  return FieldMask(std::move(fields));
}

google_firestore_v1_DocumentTransform_FieldTransform
Serializer::EncodeFieldTransform(const FieldTransform& field_transform) const {
  using Type = TransformOperation::Type;

  google_firestore_v1_DocumentTransform_FieldTransform proto{};
  proto.field_path = EncodeFieldPath(field_transform.path());

  switch (field_transform.transformation().type()) {
    case Type::ServerTimestamp:
      proto.which_transform_type =
          google_firestore_v1_DocumentTransform_FieldTransform_set_to_server_value_tag;  // NOLINT
      proto.set_to_server_value =
          google_firestore_v1_DocumentTransform_FieldTransform_ServerValue_REQUEST_TIME;  // NOLINT
      return proto;

    case Type::ArrayUnion:
      proto.which_transform_type =
          google_firestore_v1_DocumentTransform_FieldTransform_append_missing_elements_tag;  // NOLINT
      // TODO(mrschmidt): Figure out how to remove this copy
      proto.append_missing_elements =
          *DeepClone(
               ArrayTransform(field_transform.transformation()).elements())
               .release();
      return proto;

    case Type::ArrayRemove:
      proto.which_transform_type =
          google_firestore_v1_DocumentTransform_FieldTransform_remove_all_from_array_tag;  // NOLINT
      // TODO(mrschmidt): Figure out how to remove this copy
      proto.remove_all_from_array =
          *DeepClone(
               ArrayTransform(field_transform.transformation()).elements())
               .release();
      return proto;

    case Type::Increment: {
      proto.which_transform_type =
          google_firestore_v1_DocumentTransform_FieldTransform_increment_tag;
      const auto& increment = static_cast<const NumericIncrementTransform&>(
          field_transform.transformation());
      proto.increment = increment.operand();
      return proto;
    }
  }

  UNREACHABLE();
}

FieldTransform Serializer::DecodeFieldTransform(
    ReadContext* context,
    google_firestore_v1_DocumentTransform_FieldTransform& proto) const {
  FieldPath field = DecodeFieldPath(context, proto.field_path);

  switch (proto.which_transform_type) {
    case google_firestore_v1_DocumentTransform_FieldTransform_set_to_server_value_tag: {  // NOLINT
      HARD_ASSERT(
          proto.set_to_server_value ==
              google_firestore_v1_DocumentTransform_FieldTransform_ServerValue_REQUEST_TIME,  // NOLINT
          "Unknown transform setToServerValue: %s", proto.set_to_server_value);

      return FieldTransform(std::move(field), ServerTimestampTransform());
    }

    case google_firestore_v1_DocumentTransform_FieldTransform_append_missing_elements_tag: {  // NOLINT
      FieldTransform field_transform(
          std::move(field),
          ArrayTransform(TransformOperation::Type::ArrayUnion,
                         MakeMessage(proto.append_missing_elements)));
      // Release field ownership to prevent double-freeing. The values are now
      // owned by the FieldTransform.
      proto.append_missing_elements = {};
      return field_transform;
    }

    case google_firestore_v1_DocumentTransform_FieldTransform_remove_all_from_array_tag: {  // NOLINT
      FieldTransform field_transform(
          std::move(field),
          ArrayTransform(TransformOperation::Type::ArrayRemove,
                         MakeMessage(proto.remove_all_from_array)));
      // Release field ownership to prevent double-freeing. The values are now
      // owned by the FieldTransform.
      proto.append_missing_elements = {};
      return field_transform;
    }

    case google_firestore_v1_DocumentTransform_FieldTransform_increment_tag: {
      return FieldTransform(
          std::move(field),
          NumericIncrementTransform(MakeMessage(proto.increment)));
    }
  }

  UNREACHABLE();
}

google_firestore_v1_Target Serializer::EncodeTarget(
    const TargetData& target_data) const {
  google_firestore_v1_Target result{};
  const Target& target = target_data.target();

  if (target.IsDocumentQuery()) {
    result.which_target_type = google_firestore_v1_Target_documents_tag;
    result.target_type.documents = EncodeDocumentsTarget(target);
  } else {
    result.which_target_type = google_firestore_v1_Target_query_tag;
    result.target_type.query = EncodeQueryTarget(target);
  }

  result.target_id = target_data.target_id();
  if (!target_data.resume_token().empty()) {
    result.which_resume_type = google_firestore_v1_Target_resume_token_tag;
    result.resume_type.resume_token =
        nanopb::CopyBytesArray(target_data.resume_token().get());

    if (target_data.expected_count().has_value()) {
      result.has_expected_count = true;
      int32_t expected_count = target_data.expected_count().value();
      result.expected_count.value = expected_count;
    }
  }

  return result;
}

google_firestore_v1_Target_DocumentsTarget Serializer::EncodeDocumentsTarget(
    const core::Target& target) const {
  google_firestore_v1_Target_DocumentsTarget result{};

  result.documents_count = 1;
  result.documents = MakeArray<pb_bytes_array_t*>(result.documents_count);
  result.documents[0] = EncodeQueryPath(target.path());

  return result;
}

Target Serializer::DecodeDocumentsTarget(
    ReadContext* context,
    const google_firestore_v1_Target_DocumentsTarget& proto) const {
  if (proto.documents_count != 1) {
    context->Fail(
        StringFormat("DocumentsTarget contained other than 1 document %s",
                     proto.documents_count));
    return {};
  }

  ResourcePath path =
      DecodeQueryPath(context, DecodeString(proto.documents[0]));
  return Query(std::move(path)).ToTarget();
}

google_firestore_v1_Target_QueryTarget Serializer::EncodeQueryTarget(
    const core::Target& target) const {
  google_firestore_v1_Target_QueryTarget result{};
  result.which_query_type =
      google_firestore_v1_Target_QueryTarget_structured_query_tag;

  pb_size_t from_count = 1;
  result.structured_query.from_count = from_count;
  result.structured_query.from =
      MakeArray<google_firestore_v1_StructuredQuery_CollectionSelector>(
          from_count);
  google_firestore_v1_StructuredQuery_CollectionSelector& from =
      result.structured_query.from[0];

  // Dissect the path into parent, collection_id and optional key filter.
  const ResourcePath& path = target.path();
  if (target.collection_group()) {
    HARD_ASSERT(
        path.size() % 2 == 0,
        "Collection group queries should be within a document path or root.");
    result.parent = EncodeQueryPath(path);

    from.collection_id = EncodeString(*target.collection_group());
    from.all_descendants = true;

  } else {
    HARD_ASSERT(path.size() % 2 != 0,
                "Document queries with filters are not supported.");
    result.parent = EncodeQueryPath(path.PopLast());
    from.collection_id = EncodeString(path.last_segment());
  }

  // Encode the filters.
  const auto& filter_list = target.filters();
  if (!filter_list.empty()) {
    result.structured_query.where = EncodeFilters(filter_list);
  }

  const auto& orders = target.order_bys();
  if (!orders.empty()) {
    result.structured_query.order_by_count = CheckedSize(orders.size());
    result.structured_query.order_by = EncodeOrderBys(orders);
  }

  if (target.limit() != Target::kNoLimit) {
    result.structured_query.has_limit = true;
    result.structured_query.limit.value = target.limit();
  }

  if (target.start_at()) {
    result.structured_query.start_at =
        EncodeCursor(target.start_at()->position(),
                     /* before= */ target.start_at()->inclusive());
  }

  if (target.end_at()) {
    result.structured_query.end_at = EncodeCursor(
        target.end_at()->position(), /*before*/ !target.end_at()->inclusive());
  }

  return result;
}

Target Serializer::DecodeStructuredQuery(
    ReadContext* context,
    pb_bytes_array_t* parent,
    google_firestore_v1_StructuredQuery& query) const {
  ResourcePath path = DecodeQueryPath(context, DecodeString(parent));

  CollectionGroupId collection_group;
  size_t from_count = query.from_count;
  if (from_count > 0) {
    if (from_count != 1) {
      context->Fail(
          "StructuredQuery.from with more than one collection is not "
          "supported.");
      return {};
    }

    google_firestore_v1_StructuredQuery_CollectionSelector& from =
        query.from[0];
    auto collection_id = DecodeString(from.collection_id);
    if (from.all_descendants) {
      collection_group = std::make_shared<const std::string>(collection_id);
    } else {
      path = path.Append(collection_id);
    }
  }

  std::vector<Filter> filter_by;
  if (query.where.which_filter_type != 0) {
    filter_by = DecodeFilters(context, query.where);
  }

  std::vector<OrderBy> order_by;
  if (query.order_by_count > 0) {
    order_by = DecodeOrderBys(context, query.order_by, query.order_by_count);
  }

  int32_t limit = Target::kNoLimit;
  if (query.has_limit) {
    limit = query.limit.value;
  }

  absl::optional<Bound> start_at;
  if (query.start_at.values_count > 0) {
    bool inclusive = query.start_at.before;
    start_at = Bound::FromValue(DecodeCursorValue(query.start_at), inclusive);
  }

  absl::optional<Bound> end_at;
  if (query.end_at.values_count > 0) {
    bool inclusive = !query.end_at.before;
    end_at = Bound::FromValue(DecodeCursorValue(query.end_at), inclusive);
  }

  return Target(std::move(path), std::move(collection_group),
                std::move(filter_by), std::move(order_by), limit,
                std::move(start_at), std::move(end_at));
}

Target Serializer::DecodeQueryTarget(
    ReadContext* context, google_firestore_v1_Target_QueryTarget& query) const {
  // The QueryTarget oneof only has a single valid value.
  if (query.which_query_type !=
      google_firestore_v1_Target_QueryTarget_structured_query_tag) {
    context->Fail(
        StringFormat("Unknown query_type: %s", query.which_query_type));
    return {};
  }

  return DecodeStructuredQuery(context, query.parent, query.structured_query);
}

google_firestore_v1_StructuredQuery_Filter Serializer::EncodeFilters(
    const std::vector<Filter>& filter_list) const {
  return EncodeCompositeFilter(CompositeFilter::Create(
      std::vector<Filter>(filter_list), CompositeFilter::Operator::And));
}

std::vector<Filter> Serializer::DecodeFilters(
    ReadContext* context,
    google_firestore_v1_StructuredQuery_Filter& proto) const {
  Filter decoded_filter = DecodeFilter(context, proto).ValueOrDie();

  // Instead of a singletonList containing AND(F1, F2, ...), we can return
  // a list containing F1, F2, ...
  if (decoded_filter.IsACompositeFilter()) {
    CompositeFilter composite_filter(decoded_filter);
    if (composite_filter.IsFlatConjunction()) {
      return composite_filter.filters();
    }
  }

  return {decoded_filter};
}

StatusOr<Filter> Serializer::DecodeFilter(
    ReadContext* context,
    google_firestore_v1_StructuredQuery_Filter& proto) const {
  switch (proto.which_filter_type) {
    case google_firestore_v1_StructuredQuery_Filter_composite_filter_tag:
      return DecodeCompositeFilter(context, proto.composite_filter);

    case google_firestore_v1_StructuredQuery_Filter_unary_filter_tag:
      return DecodeUnaryFilter(context, proto.unary_filter);

    case google_firestore_v1_StructuredQuery_Filter_field_filter_tag:
      return DecodeFieldFilter(context, proto.field_filter);

    default:
      std::string description = StringFormat(
          "Unrecognized Filter.which_filter_type %s", proto.which_filter_type);
      context->Fail(description);
      return util::Status(Error::kErrorDataLoss, description);
  }
}

google_firestore_v1_StructuredQuery_Filter Serializer::EncodeFilter(
    const Filter& filter) const {
  if (filter.IsAFieldFilter()) {
    const FieldFilter field_filter(filter);
    return EncodeUnaryOrFieldFilter(field_filter);
  } else if (filter.IsACompositeFilter()) {
    const CompositeFilter composite_filter(filter);
    return EncodeCompositeFilter(composite_filter);
  } else {
    HARD_FAIL("Unrecognized filter type %s", filter.ToString());
  }
}

google_firestore_v1_StructuredQuery_Filter Serializer::EncodeUnaryOrFieldFilter(
    const FieldFilter& filter) const {
  google_firestore_v1_StructuredQuery_Filter result{};

  bool is_unary = (filter.op() == FieldFilter::Operator::Equal ||
                   filter.op() == FieldFilter::Operator::NotEqual) &&
                  (IsNaNValue(filter.value()) || IsNullValue(filter.value()));
  if (is_unary) {
    result.which_filter_type =
        google_firestore_v1_StructuredQuery_Filter_unary_filter_tag;
    result.unary_filter.which_operand_type =
        google_firestore_v1_StructuredQuery_UnaryFilter_field_tag;
    result.unary_filter.field.field_path = EncodeFieldPath(filter.field());

    bool is_equality = filter.op() == FieldFilter::Operator::Equal;
    if (IsNaNValue(filter.value())) {
      result.unary_filter.op =
          is_equality
              ? google_firestore_v1_StructuredQuery_UnaryFilter_Operator_IS_NAN
              : google_firestore_v1_StructuredQuery_UnaryFilter_Operator_IS_NOT_NAN;  // NOLINT

    } else if (IsNullValue(filter.value())) {
      result.unary_filter.op =
          is_equality
              ? google_firestore_v1_StructuredQuery_UnaryFilter_Operator_IS_NULL
              : google_firestore_v1_StructuredQuery_UnaryFilter_Operator_IS_NOT_NULL;  // NOLINT

    } else {
      HARD_FAIL("Expected a unary filter");
    }

    return result;
  }

  result.which_filter_type =
      google_firestore_v1_StructuredQuery_Filter_field_filter_tag;

  result.field_filter.field.field_path = EncodeFieldPath(filter.field());
  result.field_filter.op = EncodeFieldFilterOperator(filter.op());
  // TODO(mrschmidt): Figure out how to remove this copy
  result.field_filter.value = *DeepClone(filter.value()).release();

  return result;
}

google_firestore_v1_StructuredQuery_Filter Serializer::EncodeCompositeFilter(
    const core::CompositeFilter& filter) const {
  // If there's only one filter in the composite filter, use it directly.
  if (filter.filters().size() == 1U) {
    return EncodeFilter(filter.filters()[0]);
  }

  google_firestore_v1_StructuredQuery_Filter result{};
  result.which_filter_type =
      google_firestore_v1_StructuredQuery_Filter_composite_filter_tag;
  google_firestore_v1_StructuredQuery_CompositeFilter& composite =
      result.composite_filter;
  composite.op = EncodeCompositeFilterOperator(filter.op());

  SetRepeatedField(&composite.filters, &composite.filters_count,
                   filter.filters(),
                   [&](const Filter& f) { return EncodeFilter(f); });

  return result;
}

Filter Serializer::DecodeFieldFilter(
    ReadContext* context,
    google_firestore_v1_StructuredQuery_FieldFilter& field_filter) const {
  FieldPath field_path =
      DecodeFieldPath(context, field_filter.field.field_path);
  FieldFilter::Operator op =
      DecodeFieldFilterOperator(context, field_filter.op);
  Filter result = FieldFilter::Create(std::move(field_path), op,
                                      MakeSharedMessage(field_filter.value));
  field_filter.value = {};  // Release field ownership
  return result;
}

Filter Serializer::DecodeUnaryFilter(
    ReadContext* context,
    const google_firestore_v1_StructuredQuery_UnaryFilter& unary) const {
  HARD_ASSERT(unary.which_operand_type ==
                  google_firestore_v1_StructuredQuery_UnaryFilter_field_tag,
              "Unexpected UnaryFilter.which_operand_type: %s",
              unary.which_operand_type);

  FieldPath field = DecodeFieldPath(context, unary.field.field_path);

  switch (unary.op) {
    case google_firestore_v1_StructuredQuery_UnaryFilter_Operator_IS_NULL:
      return FieldFilter::Create(field, FieldFilter::Operator::Equal,
                                 DeepClone(NullValue()));

    case google_firestore_v1_StructuredQuery_UnaryFilter_Operator_IS_NAN:
      return FieldFilter::Create(field, FieldFilter::Operator::Equal,
                                 DeepClone(NaNValue()));

    case google_firestore_v1_StructuredQuery_UnaryFilter_Operator_IS_NOT_NULL:
      return FieldFilter::Create(field, FieldFilter::Operator::NotEqual,
                                 DeepClone(NullValue()));

    case google_firestore_v1_StructuredQuery_UnaryFilter_Operator_IS_NOT_NAN:
      return FieldFilter::Create(field, FieldFilter::Operator::NotEqual,
                                 DeepClone(NaNValue()));

    default:
      context->Fail(StringFormat("Unrecognized UnaryFilter.op %s", unary.op));
      return InvalidFilter();
  }
}

core::Filter Serializer::DecodeCompositeFilter(
    ReadContext* context,
    const google_firestore_v1_StructuredQuery_CompositeFilter& composite)
    const {
  std::vector<core::Filter> filters;
  for (pb_size_t i = 0; i != composite.filters_count; ++i) {
    auto& filter = composite.filters[i];
    filters.push_back(DecodeFilter(context, filter).ValueOrDie());
  }

  return CompositeFilter::Create(
      std::move(filters), DecodeCompositeFilterOperator(context, composite.op));
}

google_firestore_v1_StructuredQuery_FieldFilter_Operator
Serializer::EncodeFieldFilterOperator(FieldFilter::Operator op) const {
  switch (op) {
    case FieldFilter::Operator::LessThan:
      return google_firestore_v1_StructuredQuery_FieldFilter_Operator_LESS_THAN;

    case FieldFilter::Operator::LessThanOrEqual:
      return google_firestore_v1_StructuredQuery_FieldFilter_Operator_LESS_THAN_OR_EQUAL;  // NOLINT

    case FieldFilter::Operator::GreaterThan:
      return google_firestore_v1_StructuredQuery_FieldFilter_Operator_GREATER_THAN;  // NOLINT

    case FieldFilter::Operator::GreaterThanOrEqual:
      return google_firestore_v1_StructuredQuery_FieldFilter_Operator_GREATER_THAN_OR_EQUAL;  // NOLINT

    case FieldFilter::Operator::Equal:
      return google_firestore_v1_StructuredQuery_FieldFilter_Operator_EQUAL;

    case FieldFilter::Operator::NotEqual:
      return google_firestore_v1_StructuredQuery_FieldFilter_Operator_NOT_EQUAL;

    case FieldFilter::Operator::ArrayContains:
      return google_firestore_v1_StructuredQuery_FieldFilter_Operator_ARRAY_CONTAINS;  // NOLINT

    case FieldFilter::Operator::In:
      return google_firestore_v1_StructuredQuery_FieldFilter_Operator_IN;

    case FieldFilter::Operator::ArrayContainsAny:
      return google_firestore_v1_StructuredQuery_FieldFilter_Operator_ARRAY_CONTAINS_ANY;  // NOLINT

    case FieldFilter::Operator::NotIn:
      return google_firestore_v1_StructuredQuery_FieldFilter_Operator_NOT_IN;  // NOLINT

    default:
      HARD_FAIL("Unhandled FieldFilter::Operator: %s", op);
  }
}

google_firestore_v1_StructuredQuery_CompositeFilter_Operator
Serializer::EncodeCompositeFilterOperator(CompositeFilter::Operator op) const {
  switch (op) {
    case CompositeFilter::Operator::And:
      return google_firestore_v1_StructuredQuery_CompositeFilter_Operator_AND;

    case CompositeFilter::Operator::Or:
      return google_firestore_v1_StructuredQuery_CompositeFilter_Operator_OR;

    default:
      HARD_FAIL("Unhandled CompositeFilter::Operator: %s", op);
  }
}

FieldFilter::Operator Serializer::DecodeFieldFilterOperator(
    ReadContext* context,
    google_firestore_v1_StructuredQuery_FieldFilter_Operator op) const {
  switch (op) {
    case google_firestore_v1_StructuredQuery_FieldFilter_Operator_LESS_THAN:
      return FieldFilter::Operator::LessThan;

    case google_firestore_v1_StructuredQuery_FieldFilter_Operator_LESS_THAN_OR_EQUAL:  // NOLINT
      return FieldFilter::Operator::LessThanOrEqual;

    case google_firestore_v1_StructuredQuery_FieldFilter_Operator_GREATER_THAN:
      return FieldFilter::Operator::GreaterThan;

    case google_firestore_v1_StructuredQuery_FieldFilter_Operator_GREATER_THAN_OR_EQUAL:  // NOLINT
      return FieldFilter::Operator::GreaterThanOrEqual;

    case google_firestore_v1_StructuredQuery_FieldFilter_Operator_EQUAL:
      return FieldFilter::Operator::Equal;

    case google_firestore_v1_StructuredQuery_FieldFilter_Operator_NOT_EQUAL:
      return FieldFilter::Operator::NotEqual;

    case google_firestore_v1_StructuredQuery_FieldFilter_Operator_ARRAY_CONTAINS:  // NOLINT
      return FieldFilter::Operator::ArrayContains;

    case google_firestore_v1_StructuredQuery_FieldFilter_Operator_IN:
      return FieldFilter::Operator::In;

    case google_firestore_v1_StructuredQuery_FieldFilter_Operator_ARRAY_CONTAINS_ANY:  // NOLINT
      return FieldFilter::Operator::ArrayContainsAny;

    case google_firestore_v1_StructuredQuery_FieldFilter_Operator_NOT_IN:  // NOLINT
      return FieldFilter::Operator::NotIn;

    default:
      context->Fail(StringFormat("Unhandled FieldFilter.op: %s", op));
      return FieldFilter::Operator{};
  }
}

CompositeFilter::Operator Serializer::DecodeCompositeFilterOperator(
    ReadContext* context,
    google_firestore_v1_StructuredQuery_CompositeFilter_Operator op) const {
  switch (op) {
    case google_firestore_v1_StructuredQuery_CompositeFilter_Operator_AND:
      return CompositeFilter::Operator::And;

    case google_firestore_v1_StructuredQuery_CompositeFilter_Operator_OR:
      return CompositeFilter::Operator::Or;

    default:
      context->Fail(StringFormat("Unhandled CompositeFilter.op: %s", op));
      return CompositeFilter::Operator{};
  }
}

google_firestore_v1_StructuredQuery_Order* Serializer::EncodeOrderBys(
    const std::vector<OrderBy>& orders) const {
  auto* result = MakeArray<google_firestore_v1_StructuredQuery_Order>(
      CheckedSize(orders.size()));

  int i = 0;
  for (const OrderBy& order : orders) {
    auto& encoded_order = result[i];

    encoded_order.field.field_path = EncodeFieldPath(order.field());
    auto dir = order.ascending()
                   ? google_firestore_v1_StructuredQuery_Direction_ASCENDING
                   : google_firestore_v1_StructuredQuery_Direction_DESCENDING;
    encoded_order.direction = dir;

    ++i;
  }

  return result;
}

std::vector<OrderBy> Serializer::DecodeOrderBys(
    ReadContext* context,
    google_firestore_v1_StructuredQuery_Order* order_bys,
    pb_size_t size) const {
  std::vector<OrderBy> result;
  result.reserve(size);

  for (pb_size_t i = 0; i != size; ++i) {
    result.push_back(DecodeOrderBy(context, order_bys[i]));
  }

  return result;
}

OrderBy Serializer::DecodeOrderBy(
    ReadContext* context,
    const google_firestore_v1_StructuredQuery_Order& order_by) const {
  auto field_path = DecodeFieldPath(context, order_by.field.field_path);

  Direction direction;
  switch (order_by.direction) {
    case google_firestore_v1_StructuredQuery_Direction_ASCENDING:
      direction = Direction::Ascending;
      break;

    case google_firestore_v1_StructuredQuery_Direction_DESCENDING:
      direction = Direction::Descending;
      break;

    default:
      context->Fail(StringFormat(
          "Unrecognized google_firestore_v1_StructuredQuery_Direction %s",
          order_by.direction));
      return OrderBy{};
  }

  return OrderBy(std::move(field_path), direction);
}

google_firestore_v1_Cursor Serializer::EncodeCursor(
    const nanopb::SharedMessage<google_firestore_v1_ArrayValue>& bound,
    bool before) const {
  google_firestore_v1_Cursor result{};
  result.before = before;
  SetRepeatedField(
      &result.values, &result.values_count,
      absl::Span<google_firestore_v1_Value>(bound->values, bound->values_count),
      [](const google_firestore_v1_Value& value) {
        return *DeepClone(value).release();
      });
  return result;
}

nanopb::SharedMessage<google_firestore_v1_ArrayValue>
Serializer::DecodeCursorValue(google_firestore_v1_Cursor& cursor) const {
  SharedMessage<google_firestore_v1_ArrayValue> index_components{{}};
  SetRepeatedField(&index_components->values, &index_components->values_count,
                   absl::Span<google_firestore_v1_Value>(cursor.values,
                                                         cursor.values_count));
  // Prevent double-freeing of the cursors's fields. The fields are now owned by
  // the bound.
  ReleaseFieldOwnership(cursor.values, cursor.values_count);

  return index_components;
}

/* static */
pb_bytes_array_t* Serializer::EncodeFieldPath(const FieldPath& field_path) {
  return EncodeString(field_path.CanonicalString());
}

/* static */
FieldPath Serializer::DecodeFieldPath(ReadContext* context,
                                      const pb_bytes_array_t* field_path) {
  absl::string_view str = MakeStringView(field_path);
  StatusOr<FieldPath> decoded_path = FieldPath::FromServerFormatView(str);
  if (!decoded_path.ok()) {
    context->set_status(decoded_path.status());
    return InvalidFieldPath();
  }
  return decoded_path.ConsumeValueOrDie();
}

google_protobuf_Timestamp Serializer::EncodeVersion(
    const SnapshotVersion& version) {
  return EncodeTimestamp(version.timestamp());
}

google_protobuf_Timestamp Serializer::EncodeTimestamp(
    const Timestamp& timestamp_value) {
  google_protobuf_Timestamp result{};
  result.seconds = timestamp_value.seconds();
  result.nanos = timestamp_value.nanoseconds();
  return result;
}

SnapshotVersion Serializer::DecodeVersion(
    ReadContext* context, const google_protobuf_Timestamp& proto) {
  return SnapshotVersion{DecodeTimestamp(context, proto)};
}

Timestamp Serializer::DecodeTimestamp(
    ReadContext* context, const google_protobuf_Timestamp& timestamp_proto) {
  auto decoded = TimestampInternal::FromUntrustedSecondsAndNanos(
      timestamp_proto.seconds, timestamp_proto.nanos);

  if (!decoded.ok()) {
    context->Fail(
        "Failed to decode into valid protobuf Timestamp with error '%s'",
        decoded.status().error_message());
    return {};
  }
  return decoded.ConsumeValueOrDie();
}

MutationResult Serializer::DecodeMutationResult(
    ReadContext* context,
    google_firestore_v1_WriteResult& write_result,
    const SnapshotVersion& commit_version) const {
  // NOTE: Deletes don't have an update_time, use commit_version instead.
  SnapshotVersion version =
      write_result.has_update_time
          ? DecodeVersion(context, write_result.update_time)
          : commit_version;

  Message<google_firestore_v1_ArrayValue> transform_results;
  SetRepeatedField(&transform_results->values, &transform_results->values_count,
                   absl::Span<google_firestore_v1_Value>(
                       write_result.transform_results,
                       write_result.transform_results_count));
  // Prevent double-freeing of the transform result. The fields are now owned by
  // the mutation result.
  ReleaseFieldOwnership(write_result.transform_results,
                        write_result.transform_results_count);
  return MutationResult(version, std::move(transform_results));
}

std::vector<google_firestore_v1_ListenRequest_LabelsEntry>
Serializer::EncodeListenRequestLabels(const TargetData& target_data) const {
  std::vector<google_firestore_v1_ListenRequest_LabelsEntry> result;
  auto value = EncodeLabel(target_data.purpose());
  if (value.empty()) {
    return result;
  }

  result.push_back({/* key */ EncodeString("goog-listen-tags"),
                    /* value */ EncodeString(value)});

  return result;
}

std::string Serializer::EncodeLabel(QueryPurpose purpose) const {
  switch (purpose) {
    case QueryPurpose::Listen:
      return "";
    case QueryPurpose::ExistenceFilterMismatch:
      return "existence-filter-mismatch";
    case QueryPurpose::LimboResolution:
      return "limbo-document";
  }
  UNREACHABLE();
}

std::unique_ptr<WatchChange> Serializer::DecodeWatchChange(
    ReadContext* context,
    google_firestore_v1_ListenResponse& watch_change) const {
  switch (watch_change.which_response_type) {
    case google_firestore_v1_ListenResponse_target_change_tag:
      return DecodeTargetChange(context, watch_change.target_change);

    case google_firestore_v1_ListenResponse_document_change_tag:
      return DecodeDocumentChange(context, watch_change.document_change);

    case google_firestore_v1_ListenResponse_document_delete_tag:
      return DecodeDocumentDelete(context, watch_change.document_delete);

    case google_firestore_v1_ListenResponse_document_remove_tag:
      return DecodeDocumentRemove(context, watch_change.document_remove);

    case google_firestore_v1_ListenResponse_filter_tag:
      return DecodeExistenceFilterWatchChange(context, watch_change.filter);
  }

  // Occasionally Watch will send response_type == 0 (which isn't a valid tag in
  // the enumeration). This has only been observed in tests running against the
  // emulator on Forge. Failing here causes the stream to restart with no ill
  // effects.
  context->Fail(StringFormat("Unknown WatchChange.response_type: %s",
                             watch_change.which_response_type));
  return {};
}

SnapshotVersion Serializer::DecodeVersionFromListenResponse(
    ReadContext* context,
    const google_firestore_v1_ListenResponse& listen_response) const {
  // We have only reached a consistent snapshot for the entire stream if there
  // is a read_time set and it applies to all targets (i.e. the list of targets
  // is empty). The backend is guaranteed to send such responses.
  if (listen_response.which_response_type !=
      google_firestore_v1_ListenResponse_target_change_tag) {
    return SnapshotVersion::None();
  }
  if (listen_response.target_change.target_ids_count != 0) {
    return SnapshotVersion::None();
  }

  return DecodeVersion(context, listen_response.target_change.read_time);
}

std::unique_ptr<WatchChange> Serializer::DecodeTargetChange(
    ReadContext* context,
    const google_firestore_v1_TargetChange& change) const {
  WatchTargetChangeState state =
      DecodeTargetChangeState(context, change.target_change_type);
  std::vector<TargetId> target_ids(change.target_ids,
                                   change.target_ids + change.target_ids_count);
  ByteString resume_token(change.resume_token);

  util::Status cause;
  if (change.has_cause) {
    cause = util::Status{static_cast<Error>(change.cause.code),
                         DecodeString(change.cause.message)};
  }

  return absl::make_unique<WatchTargetChange>(
      state, std::move(target_ids), std::move(resume_token), std::move(cause));
}

WatchTargetChangeState Serializer::DecodeTargetChangeState(
    ReadContext*,
    const google_firestore_v1_TargetChange_TargetChangeType state) {
  switch (state) {
    case google_firestore_v1_TargetChange_TargetChangeType_NO_CHANGE:
      return WatchTargetChangeState::NoChange;
    case google_firestore_v1_TargetChange_TargetChangeType_ADD:
      return WatchTargetChangeState::Added;
    case google_firestore_v1_TargetChange_TargetChangeType_REMOVE:
      return WatchTargetChangeState::Removed;
    case google_firestore_v1_TargetChange_TargetChangeType_CURRENT:
      return WatchTargetChangeState::Current;
    case google_firestore_v1_TargetChange_TargetChangeType_RESET:
      return WatchTargetChangeState::Reset;
  }
  UNREACHABLE();
}

std::unique_ptr<WatchChange> Serializer::DecodeDocumentChange(
    ReadContext* context, google_firestore_v1_DocumentChange& change) const {
  ObjectValue value = ObjectValue::FromFieldsEntry(
      change.document.fields, change.document.fields_count);
  DocumentKey key = DecodeKey(context, change.document.name);

  HARD_ASSERT(change.document.has_update_time,
              "Got a document change with no snapshot version");
  SnapshotVersion version = DecodeVersion(context, change.document.update_time);

  // TODO(b/142956770): other platforms memoize `change.document` inside the
  // `Document`. This currently cannot be implemented efficiently because it
  // would require a reference-counted ownership model for the proto (copying it
  // would defeat the purpose). Note, however, that even without this
  // optimization C++ implementation is on par with the preceding Objective-C
  // implementation.
  MutableDocument document =
      MutableDocument::FoundDocument(key, version, std::move(value));

  std::vector<TargetId> updated_target_ids(
      change.target_ids, change.target_ids + change.target_ids_count);
  std::vector<TargetId> removed_target_ids(
      change.removed_target_ids,
      change.removed_target_ids + change.removed_target_ids_count);

  return absl::make_unique<DocumentWatchChange>(
      std::move(updated_target_ids), std::move(removed_target_ids),
      std::move(key), std::move(document));
}

std::unique_ptr<WatchChange> Serializer::DecodeDocumentDelete(
    ReadContext* context,
    const google_firestore_v1_DocumentDelete& change) const {
  DocumentKey key = DecodeKey(context, change.document);
  // Note that version might be unset in which case we use
  // SnapshotVersion::None().
  SnapshotVersion version = change.has_read_time
                                ? DecodeVersion(context, change.read_time)
                                : SnapshotVersion::None();
  MutableDocument document = MutableDocument::NoDocument(key, version);

  std::vector<TargetId> removed_target_ids(
      change.removed_target_ids,
      change.removed_target_ids + change.removed_target_ids_count);

  return absl::make_unique<DocumentWatchChange>(
      std::vector<TargetId>{}, std::move(removed_target_ids), std::move(key),
      std::move(document));
}

std::unique_ptr<WatchChange> Serializer::DecodeDocumentRemove(
    ReadContext* context,
    const google_firestore_v1_DocumentRemove& change) const {
  DocumentKey key = DecodeKey(context, change.document);
  std::vector<TargetId> removed_target_ids(
      change.removed_target_ids,
      change.removed_target_ids + change.removed_target_ids_count);

  return absl::make_unique<DocumentWatchChange>(std::vector<TargetId>{},
                                                std::move(removed_target_ids),
                                                std::move(key), absl::nullopt);
}

std::unique_ptr<WatchChange> Serializer::DecodeExistenceFilterWatchChange(
    ReadContext*, const google_firestore_v1_ExistenceFilter& filter) const {
<<<<<<< HEAD
  ExistenceFilter existence_filter = DecodeExistenceFilter(filter);
  return absl::make_unique<ExistenceFilterWatchChange>(
      std::move(existence_filter), filter.target_id);
=======
  return absl::make_unique<ExistenceFilterWatchChange>(
      DecodeExistenceFilter(filter), filter.target_id);
>>>>>>> 3eec2880
}

ExistenceFilter Serializer::DecodeExistenceFilter(
    const google_firestore_v1_ExistenceFilter& filter) const {
  // Create bloom filter if there is an unchanged_names present in the filter
  // and inputs are valid, otherwise keep it null.
  absl::optional<BloomFilter> bloom_filter;
<<<<<<< HEAD

  if (filter.has_unchanged_names && filter.unchanged_names.has_bits) {
    pb_bytes_array_t* bitmap_ptr = filter.unchanged_names.bits.bitmap;
    std::vector<uint8_t> bitmap(bitmap_ptr->bytes,
                                bitmap_ptr->bytes + bitmap_ptr->size);

    int32_t padding = filter.unchanged_names.bits.padding;
    int32_t hash_count = filter.unchanged_names.hash_count;

    StatusOr<BloomFilter> maybe_bloom_filter =
        BloomFilter::Create(bitmap, padding, hash_count);
    if (maybe_bloom_filter.ok()) {
      bloom_filter = std::move(maybe_bloom_filter).ValueOrDie();
    } else {
      LOG_WARN("Creating BloomFilter failed: %s",
               maybe_bloom_filter.status().error_message());
=======
  if (filter.has_unchanged_names) {
    // TODO(Mila): None of the ported spec tests here actually has the bloom
    // filter json string, so hard code an empty bloom filter for now. The
    // actual parsing code will be written in the next PR, where we can validate
    // the parsing result.
    // TODO(Mila): handle bloom filter creation failure.
    StatusOr<BloomFilter> maybe_bloom_filter =
        BloomFilter::Create(std::vector<uint8_t>{}, 0, 0);
    if (maybe_bloom_filter.ok()) {
      bloom_filter = std::move(maybe_bloom_filter).ValueOrDie();
>>>>>>> 3eec2880
    }
  }

  return {filter.count, std::move(bloom_filter)};
}

bool Serializer::IsLocalResourceName(const ResourcePath& path) const {
  return IsValidResourceName(path) && path[1] == database_id_.project_id() &&
         path[3] == database_id_.database_id();
}

bool Serializer::IsLocalDocumentKey(absl::string_view path) const {
  auto resource = ResourcePath::FromStringView(path);
  return IsLocalResourceName(resource) &&
         DocumentKey::IsDocumentKey(resource.PopFirst(5));
}

}  // namespace remote
}  // namespace firestore
}  // namespace firebase<|MERGE_RESOLUTION|>--- conflicted
+++ resolved
@@ -1431,28 +1431,20 @@
 
 std::unique_ptr<WatchChange> Serializer::DecodeExistenceFilterWatchChange(
     ReadContext*, const google_firestore_v1_ExistenceFilter& filter) const {
-<<<<<<< HEAD
-  ExistenceFilter existence_filter = DecodeExistenceFilter(filter);
-  return absl::make_unique<ExistenceFilterWatchChange>(
-      std::move(existence_filter), filter.target_id);
-=======
   return absl::make_unique<ExistenceFilterWatchChange>(
       DecodeExistenceFilter(filter), filter.target_id);
->>>>>>> 3eec2880
 }
 
 ExistenceFilter Serializer::DecodeExistenceFilter(
     const google_firestore_v1_ExistenceFilter& filter) const {
+
+  absl::optional<BloomFilter> bloom_filter;
   // Create bloom filter if there is an unchanged_names present in the filter
   // and inputs are valid, otherwise keep it null.
-  absl::optional<BloomFilter> bloom_filter;
-<<<<<<< HEAD
-
-  if (filter.has_unchanged_names && filter.unchanged_names.has_bits) {
+  if (filter.has_unchanged_names) {
     pb_bytes_array_t* bitmap_ptr = filter.unchanged_names.bits.bitmap;
     std::vector<uint8_t> bitmap(bitmap_ptr->bytes,
                                 bitmap_ptr->bytes + bitmap_ptr->size);
-
     int32_t padding = filter.unchanged_names.bits.padding;
     int32_t hash_count = filter.unchanged_names.hash_count;
 
@@ -1463,18 +1455,6 @@
     } else {
       LOG_WARN("Creating BloomFilter failed: %s",
                maybe_bloom_filter.status().error_message());
-=======
-  if (filter.has_unchanged_names) {
-    // TODO(Mila): None of the ported spec tests here actually has the bloom
-    // filter json string, so hard code an empty bloom filter for now. The
-    // actual parsing code will be written in the next PR, where we can validate
-    // the parsing result.
-    // TODO(Mila): handle bloom filter creation failure.
-    StatusOr<BloomFilter> maybe_bloom_filter =
-        BloomFilter::Create(std::vector<uint8_t>{}, 0, 0);
-    if (maybe_bloom_filter.ok()) {
-      bloom_filter = std::move(maybe_bloom_filter).ValueOrDie();
->>>>>>> 3eec2880
     }
   }
 
