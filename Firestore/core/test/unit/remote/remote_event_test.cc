/*
 * Copyright 2017 Google
 *
 * Licensed under the Apache License, Version 2.0 (the "License");
 * you may not use this file except in compliance with the License.
 * You may obtain a copy of the License at
 *
 *      http://www.apache.org/licenses/LICENSE-2.0
 *
 * Unless required by applicable law or agreed to in writing, software
 * distributed under the License is distributed on an "AS IS" BASIS,
 * WITHOUT WARRANTIES OR CONDITIONS OF ANY KIND, either express or implied.
 * See the License for the specific language governing permissions and
 * limitations under the License.
 */

#include "Firestore/core/src/remote/remote_event.h"

#include <memory>
#include <unordered_map>
#include <utility>
#include <vector>

#include "Firestore/core/src/local/target_data.h"
#include "Firestore/core/src/model/document_key.h"
#include "Firestore/core/src/model/types.h"
#include "Firestore/core/src/nanopb/message.h"
#include "Firestore/core/src/remote/existence_filter.h"
#include "Firestore/core/src/remote/watch_change.h"
#include "Firestore/core/test/unit/remote/fake_target_metadata_provider.h"
#include "Firestore/core/test/unit/testutil/testutil.h"
#include "absl/memory/memory.h"
#include "gtest/gtest.h"

namespace firebase {
namespace firestore {
namespace remote {

using local::QueryPurpose;
using local::TargetData;
using model::DocumentKey;
using model::DocumentKeySet;
using model::MutableDocument;
using model::SnapshotVersion;
using model::TargetId;
using nanopb::ByteString;
using util::Status;

using testutil::DeletedDoc;
using testutil::Doc;
using testutil::Key;
using testutil::Map;
using testutil::Query;
using testutil::VectorOfUniquePtrs;

namespace {

template <typename... Elems>
std::vector<std::unique_ptr<WatchChange>> Changes(Elems... elems) {
  return VectorOfUniquePtrs<WatchChange>(std::move(elems)...);
}

// These helpers work around the fact that `make_unique` cannot deduce the
// desired type (`vector<TargetId>` in this case) from an initialization list
// (e.g., `{1,2}`).
std::unique_ptr<DocumentWatchChange> MakeDocChange(
    std::vector<TargetId> updated,
    std::vector<TargetId> removed,
    DocumentKey key,
    const MutableDocument& doc) {
  return absl::make_unique<DocumentWatchChange>(
      std::move(updated), std::move(removed), std::move(key), doc);
}

std::unique_ptr<WatchTargetChange> MakeTargetChange(
    WatchTargetChangeState state, std::vector<TargetId> target_ids) {
  return absl::make_unique<WatchTargetChange>(state, std::move(target_ids));
}

std::unique_ptr<WatchTargetChange> MakeTargetChange(
    WatchTargetChangeState state,
    std::vector<TargetId> target_ids,
    ByteString token) {
  return absl::make_unique<WatchTargetChange>(state, std::move(target_ids),
                                              std::move(token));
}

}  // namespace

class RemoteEventTest : public testing::Test {
 protected:
  void SetUp() override {
    resume_token1_ = testutil::ResumeToken(7);
  }

  WatchChangeAggregator CreateAggregator(
      const std::unordered_map<TargetId, TargetData>& target_map,
      const std::unordered_map<TargetId, int>& outstanding_responses,
      DocumentKeySet existing_keys,
      const std::vector<std::unique_ptr<WatchChange>>& watch_changes);

  RemoteEvent CreateRemoteEvent(
      int64_t snapshot_version,
      std::unordered_map<TargetId, TargetData> target_map,
      const std::unordered_map<TargetId, int>& outstanding_responses,
      DocumentKeySet existing_keys,
      const std::vector<std::unique_ptr<WatchChange>>& watch_changes);

  void OverrideDefaultDatabaseId(model::DatabaseId database_id) {
    target_metadata_provider_.SetDatabaseId(std::move(database_id));
  }

  ByteString resume_token1_;
  FakeTargetMetadataProvider target_metadata_provider_;
  std::unordered_map<TargetId, int> no_outstanding_responses_;
};

/**
 * Returns a map of fake target data for the provided target IDs. All targets
 * are considered active and query a collection named "coll".
 */
std::unordered_map<TargetId, TargetData> ActiveQueries(
    std::initializer_list<TargetId> target_ids) {
  std::unordered_map<TargetId, TargetData> targets;
  for (TargetId target_id : target_ids) {
    core::Query query = Query("coll");
    targets[target_id] =
        TargetData(query.ToTarget(), target_id, 0, QueryPurpose::Listen);
  }
  return targets;
}

/**
 * Returns a map of fake target data for the provided target IDs. All targets
 * are marked as limbo queries for the document at "coll/limbo".
 */
std::unordered_map<TargetId, TargetData> ActiveLimboQueries(
    std::initializer_list<TargetId> target_ids) {
  std::unordered_map<TargetId, TargetData> targets;
  for (TargetId target_id : target_ids) {
    core::Query query = Query("coll/limbo");
    targets[target_id] = TargetData(query.ToTarget(), target_id, 0,
                                    QueryPurpose::LimboResolution);
  }
  return targets;
}

/**
 * Creates an aggregator initialized with the set of provided `WatchChange`s.
 * Tests can add further changes via `HandleDocumentChange`,
 * `HandleTargetChange` and `HandleExistenceFilterChange`.
 *
 * @param target_map A map of target data for all active targets. The map must
 *     include an entry for every target referenced by any of the watch
 *     changes.
 * @param outstanding_responses The number of outstanding ACKs a target has to
 *     receive before it is considered active, or `no_outstanding_responses_`
 *     if all targets are already active.
 * @param existing_keys The set of documents that are considered synced with the
 *     test targets as part of a previous listen. To modify this set during
 *     test execution, invoke `target_metadata_provider_.SetSyncedKeys()`.
 * @param watch_changes The watch changes to apply before returning the
 *     aggregator. Supported changes are `DocumentWatchChange` and
 *     `WatchTargetChange`.
 */
WatchChangeAggregator RemoteEventTest::CreateAggregator(
    const std::unordered_map<TargetId, TargetData>& target_map,
    const std::unordered_map<TargetId, int>& outstanding_responses,
    DocumentKeySet existing_keys,
    const std::vector<std::unique_ptr<WatchChange>>& watch_changes) {
  WatchChangeAggregator aggregator{&target_metadata_provider_};

  std::vector<TargetId> target_ids;
  for (const auto& kv : target_map) {
    TargetId target_id = kv.first;
    const TargetData& target_data = kv.second;

    target_ids.push_back(target_id);
    target_metadata_provider_.SetSyncedKeys(existing_keys, target_data);
  }

  for (const auto& kv : outstanding_responses) {
    TargetId target_id = kv.first;
    int count = kv.second;
    for (int i = 0; i < count; ++i) {
      aggregator.RecordPendingTargetRequest(target_id);
    }
  }

  for (const std::unique_ptr<WatchChange>& change : watch_changes) {
    switch (change->type()) {
      case WatchChange::Type::Document: {
        aggregator.HandleDocumentChange(
            *static_cast<const DocumentWatchChange*>(change.get()));
        break;
      }
      case WatchChange::Type::TargetChange: {
        aggregator.HandleTargetChange(
            *static_cast<const WatchTargetChange*>(change.get()));
        break;
      }
      default:
        HARD_ASSERT("Encountered unexpected type of WatchChange");
    }
  }

  aggregator.HandleTargetChange(WatchTargetChange{
      WatchTargetChangeState::NoChange, target_ids, resume_token1_});

  return aggregator;
}

/**
 * Creates a single remote event that includes target changes for all provided
 * `WatchChange`s.
 *
 * @param snapshot_version The version at which to create the remote event.
 *     This corresponds to the snapshot version provided by the NO_CHANGE
 *     event.
 * @param target_map A map of target data for all active targets. The map must
 *     include an entry for every target referenced by any of the watch
 *     changes.
 * @param outstanding_responses The number of outstanding ACKs a target has to
 *     receive before it is considered active, or `no_outstanding_responses_`
 *     if all targets are already active.
 * @param existing_keys The set of documents that are considered synced with
 *     the test targets as part of a previous listen.
 * @param watch_changes The watch changes to apply before creating the remote
 *     event. Supported changes are `DocumentWatchChange` and
 *     `WatchTargetChange`.
 */
RemoteEvent RemoteEventTest::CreateRemoteEvent(
    int64_t snapshot_version,
    std::unordered_map<TargetId, TargetData> target_map,
    const std::unordered_map<TargetId, int>& outstanding_responses,
    DocumentKeySet existing_keys,
    const std::vector<std::unique_ptr<WatchChange>>& watch_changes) {
  WatchChangeAggregator aggregator = CreateAggregator(
      target_map, outstanding_responses, existing_keys, watch_changes);
  return aggregator.CreateRemoteEvent(testutil::Version(snapshot_version));
}

TEST_F(RemoteEventTest, WillAccumulateDocumentAddedAndRemovedEvents) {
  // The target map that contains an entry for every target in this test. If a
  // target ID is omitted, the target is considered inactive and
  // `TestTargetMetadataProvider` will fail on access.
  std::unordered_map<TargetId, TargetData> target_map =
      ActiveQueries({1, 2, 3, 4, 5, 6});

  MutableDocument existing_doc = Doc("docs/1", 1, Map("value", 1));
  auto change1 =
      MakeDocChange({1, 2, 3}, {4, 5, 6}, existing_doc.key(), existing_doc);

  MutableDocument new_doc = Doc("docs/2", 2, Map("value", 2));
  auto change2 = MakeDocChange({1, 4}, {2, 6}, new_doc.key(), new_doc);

  // Create a remote event that includes both `change1` and `change2` as well as
  // a NO_CHANGE event with the default resume token (`resume_token1_`). As
  // `existing_doc` is provided as an existing key, any updates to this document
  // will be treated as modifications rather than adds.
  RemoteEvent event =
      CreateRemoteEvent(3, target_map, no_outstanding_responses_,
                        DocumentKeySet{existing_doc.key()},
                        Changes(std::move(change1), std::move(change2)));
  ASSERT_EQ(event.snapshot_version(), testutil::Version(3));
  ASSERT_EQ(event.document_updates().size(), 2);
  ASSERT_EQ(event.document_updates().at(existing_doc.key()), existing_doc);
  ASSERT_EQ(event.document_updates().at(new_doc.key()), new_doc);

  // 'change1' and 'change2' affect six different targets
  ASSERT_EQ(event.target_changes().size(), 6);

  TargetChange target_change1{
      resume_token1_, false, DocumentKeySet{new_doc.key()},
      DocumentKeySet{existing_doc.key()}, DocumentKeySet{}};
  ASSERT_TRUE(event.target_changes().at(1) == target_change1);

  TargetChange target_change2{resume_token1_, false, DocumentKeySet{},
                              DocumentKeySet{existing_doc.key()},
                              DocumentKeySet{}};
  ASSERT_TRUE(event.target_changes().at(2) == target_change2);

  TargetChange target_change3{resume_token1_, false, DocumentKeySet{},
                              DocumentKeySet{existing_doc.key()},
                              DocumentKeySet{}};
  ASSERT_TRUE(event.target_changes().at(3) == target_change3);

  TargetChange target_change4{resume_token1_, false,
                              DocumentKeySet{new_doc.key()}, DocumentKeySet{},
                              DocumentKeySet{existing_doc.key()}};
  ASSERT_TRUE(event.target_changes().at(4) == target_change4);

  TargetChange target_change5{resume_token1_, false, DocumentKeySet{},
                              DocumentKeySet{},
                              DocumentKeySet{existing_doc.key()}};
  ASSERT_TRUE(event.target_changes().at(5) == target_change5);

  TargetChange target_change6{resume_token1_, false, DocumentKeySet{},
                              DocumentKeySet{},
                              DocumentKeySet{existing_doc.key()}};
  ASSERT_TRUE(event.target_changes().at(6) == target_change6);
}

TEST_F(RemoteEventTest, WillIgnoreEventsForPendingTargets) {
  std::unordered_map<TargetId, TargetData> target_map = ActiveQueries({1});

  MutableDocument doc1 = Doc("docs/1", 1, Map("value", 1));
  auto change1 = MakeDocChange({1}, {}, doc1.key(), doc1);
  auto change2 = MakeTargetChange(WatchTargetChangeState::Removed, {1});
  auto change3 = MakeTargetChange(WatchTargetChangeState::Added, {1});
  MutableDocument doc2 = Doc("docs/2", 2, Map("value", 2));
  auto change4 = MakeDocChange({1}, {}, doc2.key(), doc2);

  // We're waiting for the unwatch and watch ack
  std::unordered_map<TargetId, int> outstanding_responses{{1, 2}};

  RemoteEvent event =
      CreateRemoteEvent(3, target_map, outstanding_responses, DocumentKeySet{},
                        Changes(std::move(change1), std::move(change2),
                                std::move(change3), std::move(change4)));
  ASSERT_EQ(event.snapshot_version(), testutil::Version(3));
  // doc1 is ignored because it was part of an inactive target, but doc2 is in
  // the changes because it become active.
  ASSERT_EQ(event.document_updates().size(), 1);
  ASSERT_EQ(event.document_updates().at(doc2.key()), doc2);

  ASSERT_EQ(event.target_changes().size(), 1);
}

TEST_F(RemoteEventTest, WillIgnoreEventsForRemovedTargets) {
  std::unordered_map<TargetId, TargetData> target_map = ActiveQueries({});

  MutableDocument doc1 = Doc("docs/1", 1, Map("value", 1));
  auto change1 = MakeDocChange({1}, {}, doc1.key(), doc1);
  auto change2 = MakeTargetChange(WatchTargetChangeState::Removed, {1});

  // We're waiting for the unwatch ack
  std::unordered_map<TargetId, int> outstanding_responses{{1, 1}};

  RemoteEvent event =
      CreateRemoteEvent(3, target_map, outstanding_responses, DocumentKeySet{},
                        Changes(std::move(change1), std::move(change2)));
  ASSERT_EQ(event.snapshot_version(), testutil::Version(3));
  // doc1 is ignored because it was part of an inactive target
  ASSERT_EQ(event.document_updates().size(), 0);

  // Target 1 is ignored because it was removed
  ASSERT_EQ(event.target_changes().size(), 0);
}

TEST_F(RemoteEventTest, WillKeepResetMappingEvenWithUpdates) {
  std::unordered_map<TargetId, TargetData> target_map = ActiveQueries({1});

  MutableDocument doc1 = Doc("docs/1", 1, Map("value", 1));
  auto change1 = MakeDocChange({1}, {}, doc1.key(), doc1);

  // Reset stream, ignoring doc1
  auto change2 = MakeTargetChange(WatchTargetChangeState::Reset, {1});

  // Add doc2, doc3
  MutableDocument doc2 = Doc("docs/2", 2, Map("value", 2));
  auto change3 = MakeDocChange({1}, {}, doc2.key(), doc2);

  MutableDocument doc3 = Doc("docs/3", 3, Map("value", 3));
  auto change4 = MakeDocChange({1}, {}, doc3.key(), doc3);

  // Remove doc2 again, should not show up in reset mapping
  auto change5 = MakeDocChange({}, {1}, doc2.key(), doc2);

  RemoteEvent event = CreateRemoteEvent(
      3, target_map, no_outstanding_responses_, DocumentKeySet{doc1.key()},
      Changes(std::move(change1), std::move(change2), std::move(change3),
              std::move(change4), std::move(change5)));
  ASSERT_EQ(event.snapshot_version(), testutil::Version(3));
  ASSERT_EQ(event.document_updates().size(), 3);
  ASSERT_EQ(event.document_updates().at(doc1.key()), doc1);
  ASSERT_EQ(event.document_updates().at(doc2.key()), doc2);
  ASSERT_EQ(event.document_updates().at(doc3.key()), doc3);

  ASSERT_EQ(event.target_changes().size(), 1);

  // Only doc3 is part of the new mapping
  TargetChange expected_change{resume_token1_, false,
                               DocumentKeySet{doc3.key()}, DocumentKeySet{},
                               DocumentKeySet{doc1.key()}};
  ASSERT_TRUE(event.target_changes().at(1) == expected_change);
}

TEST_F(RemoteEventTest, WillHandleSingleReset) {
  std::unordered_map<TargetId, TargetData> target_map = ActiveQueries({1});

  // Reset target
  WatchTargetChange change{WatchTargetChangeState::Reset, {1}};

  WatchChangeAggregator aggregator = CreateAggregator(
      target_map, no_outstanding_responses_, DocumentKeySet{}, {});
  aggregator.HandleTargetChange(change);

  RemoteEvent event = aggregator.CreateRemoteEvent(testutil::Version(3));

  ASSERT_EQ(event.snapshot_version(), testutil::Version(3));
  ASSERT_EQ(event.document_updates().size(), 0);
  ASSERT_EQ(event.target_changes().size(), 1);

  // Reset mapping is empty
  TargetChange expected_change{ByteString(), false, DocumentKeySet{},
                               DocumentKeySet{}, DocumentKeySet{}};
  ASSERT_TRUE(event.target_changes().at(1) == expected_change);
}

TEST_F(RemoteEventTest, WillHandleTargetAddAndRemovalInSameBatch) {
  std::unordered_map<TargetId, TargetData> target_map = ActiveQueries({1, 2});

  MutableDocument doc1a = Doc("docs/1", 1, Map("value", 1));
  auto change1 = MakeDocChange({1}, {2}, doc1a.key(), doc1a);

  MutableDocument doc1b = Doc("docs/1", 1, Map("value", 2));
  auto change2 = MakeDocChange({2}, {1}, doc1b.key(), doc1b);

  RemoteEvent event = CreateRemoteEvent(
      3, target_map, no_outstanding_responses_, DocumentKeySet{doc1a.key()},
      Changes(std::move(change1), std::move(change2)));
  ASSERT_EQ(event.snapshot_version(), testutil::Version(3));
  ASSERT_EQ(event.document_updates().size(), 1);
  ASSERT_EQ(event.document_updates().at(doc1b.key()), doc1b);

  ASSERT_EQ(event.target_changes().size(), 2);

  TargetChange target_change1{resume_token1_, false, DocumentKeySet{},
                              DocumentKeySet{}, DocumentKeySet{doc1b.key()}};
  ASSERT_TRUE(event.target_changes().at(1) == target_change1);

  TargetChange target_change2{resume_token1_, false, DocumentKeySet{},
                              DocumentKeySet{doc1b.key()}, DocumentKeySet{}};
  ASSERT_TRUE(event.target_changes().at(2) == target_change2);
}

TEST_F(RemoteEventTest, TargetCurrentChangeWillMarkTheTargetCurrent) {
  std::unordered_map<TargetId, TargetData> target_map = ActiveQueries({1});

  auto change =
      MakeTargetChange(WatchTargetChangeState::Current, {1}, resume_token1_);

  RemoteEvent event =
      CreateRemoteEvent(3, target_map, no_outstanding_responses_,
                        DocumentKeySet{}, Changes(std::move(change)));

  ASSERT_EQ(event.snapshot_version(), testutil::Version(3));
  ASSERT_EQ(event.document_updates().size(), 0);
  ASSERT_EQ(event.target_changes().size(), 1);

  TargetChange target_change1{resume_token1_, true, DocumentKeySet{},
                              DocumentKeySet{}, DocumentKeySet{}};
  ASSERT_TRUE(event.target_changes().at(1) == target_change1);
}

TEST_F(RemoteEventTest, TargetAddedChangeWillResetPreviousState) {
  std::unordered_map<TargetId, TargetData> target_map = ActiveQueries({1, 3});

  MutableDocument doc1 = Doc("docs/1", 1, Map("value", 1));
  auto change1 = MakeDocChange({1, 3}, {2}, doc1.key(), doc1);
  auto change2 = MakeTargetChange(WatchTargetChangeState::Current, {1, 2, 3},
                                  resume_token1_);
  auto change3 = MakeTargetChange(WatchTargetChangeState::Removed, {1});
  auto change4 = MakeTargetChange(WatchTargetChangeState::Removed, {2});
  auto change5 = MakeTargetChange(WatchTargetChangeState::Added, {1});
  MutableDocument doc2 = Doc("docs/2", 2, Map("value", 2));
  auto change6 = MakeDocChange({1}, {3}, doc2.key(), doc2);

  std::unordered_map<TargetId, int> outstanding_responses{{1, 2}, {2, 1}};

  RemoteEvent event = CreateRemoteEvent(
      3, target_map, outstanding_responses, DocumentKeySet{doc2.key()},
      Changes(std::move(change1), std::move(change2), std::move(change3),
              std::move(change4), std::move(change5), std::move(change6)));

  ASSERT_EQ(event.snapshot_version(), testutil::Version(3));
  ASSERT_EQ(event.document_updates().size(), 2);
  ASSERT_EQ(event.document_updates().at(doc1.key()), doc1);
  ASSERT_EQ(event.document_updates().at(doc2.key()), doc2);

  // target 1 and 3 are affected (1 because of re-add), target 2 is not because
  // of remove
  ASSERT_EQ(event.target_changes().size(), 2);

  // doc1 was before the remove, so it does not show up in the mapping.
  // Current was before the remove.
  TargetChange target_change1{resume_token1_, false, DocumentKeySet{},
                              DocumentKeySet{doc2.key()}, DocumentKeySet{}};
  ASSERT_TRUE(event.target_changes().at(1) == target_change1);

  // Doc1 was before the remove
  // Current was before the remove
  TargetChange target_change3{resume_token1_, true, DocumentKeySet{doc1.key()},
                              DocumentKeySet{}, DocumentKeySet{doc2.key()}};
  ASSERT_TRUE(event.target_changes().at(3) == target_change3);
}

TEST_F(RemoteEventTest, NoChangeWillStillMarkTheAffectedTargets) {
  std::unordered_map<TargetId, TargetData> target_map = ActiveQueries({1});

  WatchChangeAggregator aggregator = CreateAggregator(
      target_map, no_outstanding_responses_, DocumentKeySet{}, {});

  WatchTargetChange change{
      WatchTargetChangeState::NoChange, {1}, resume_token1_};
  aggregator.HandleTargetChange(change);

  RemoteEvent event = aggregator.CreateRemoteEvent(testutil::Version(3));

  ASSERT_EQ(event.snapshot_version(), testutil::Version(3));
  ASSERT_EQ(event.document_updates().size(), 0);
  ASSERT_EQ(event.target_changes().size(), 1);

  TargetChange target_change{resume_token1_, false, DocumentKeySet{},
                             DocumentKeySet{}, DocumentKeySet{}};
  ASSERT_TRUE(event.target_changes().at(1) == target_change);
}

TEST_F(RemoteEventTest, ExistenceFilterMismatchClearsTarget) {
  std::unordered_map<TargetId, TargetData> target_map = ActiveQueries({1, 2});

  MutableDocument doc1 = Doc("docs/1", 1, Map("value", 1));
  auto change1 = MakeDocChange({1}, {}, doc1.key(), doc1);
  MutableDocument doc2 = Doc("docs/2", 2, Map("value", 2));
  auto change2 = MakeDocChange({1}, {}, doc2.key(), doc2);
  auto change3 =
      MakeTargetChange(WatchTargetChangeState::Current, {1}, resume_token1_);

  WatchChangeAggregator aggregator = CreateAggregator(
      target_map, no_outstanding_responses_,
      DocumentKeySet{doc1.key(), doc2.key()},
      Changes(std::move(change1), std::move(change2), std::move(change3)));

  RemoteEvent event = aggregator.CreateRemoteEvent(testutil::Version(3));

  ASSERT_EQ(event.snapshot_version(), testutil::Version(3));
  ASSERT_EQ(event.document_updates().size(), 2);
  ASSERT_EQ(event.document_updates().at(doc1.key()), doc1);
  ASSERT_EQ(event.document_updates().at(doc2.key()), doc2);

  ASSERT_EQ(event.target_changes().size(), 2);

  TargetChange target_change1{resume_token1_, true, DocumentKeySet{},
                              DocumentKeySet{doc1.key(), doc2.key()},
                              DocumentKeySet{}};
  ASSERT_TRUE(event.target_changes().at(1) == target_change1);

  TargetChange target_change2{resume_token1_, false, DocumentKeySet{},
                              DocumentKeySet{}, DocumentKeySet{}};
  ASSERT_TRUE(event.target_changes().at(2) == target_change2);

  // The existence filter mismatch will remove the document from target 1,
  // but not synthesize a document delete.
  ExistenceFilterWatchChange change4{
      ExistenceFilter{1, /*bloom_filter=*/absl::nullopt}, 1};
  aggregator.HandleExistenceFilter(change4);

  event = aggregator.CreateRemoteEvent(testutil::Version(4));

  TargetChange target_change3{ByteString(), false, DocumentKeySet{},
                              DocumentKeySet{},
                              DocumentKeySet{doc1.key(), doc2.key()}};
  ASSERT_TRUE(event.target_changes().at(1) == target_change3);

  ASSERT_EQ(event.target_changes().size(), 1);
  ASSERT_EQ(event.target_mismatches().size(), 1);
  ASSERT_EQ(event.document_updates().size(), 0);
}

TEST_F(RemoteEventTest, ExistenceFilterMismatchWithBloomFilterSuccess) {
  std::unordered_map<TargetId, TargetData> target_map = ActiveQueries({1, 2});

  MutableDocument doc1 = Doc("docs/1", 1, Map("value", 1));
  auto change1 = MakeDocChange({1}, {}, doc1.key(), doc1);
  MutableDocument doc2 = Doc("docs/2", 2, Map("value", 2));
  auto change2 = MakeDocChange({1}, {}, doc2.key(), doc2);
  auto change3 =
      MakeTargetChange(WatchTargetChangeState::Current, {1}, resume_token1_);

  WatchChangeAggregator aggregator = CreateAggregator(
      target_map, no_outstanding_responses_,
      DocumentKeySet{doc1.key(), doc2.key()},
      Changes(std::move(change1), std::move(change2), std::move(change3)));

<<<<<<< HEAD
=======
  // The BloomFilterParameters value below is created based on the document
  // paths that are constructed using the following pattern:
  // "projects/test-project/databases/test-database/documents/"+document_key.
  // Override the database ID to ensure that the document path matches the
  // pattern above.
  OverrideDefaultDatabaseId(model::DatabaseId("test-project", "test-database"));

>>>>>>> 3bc3a482
  RemoteEvent event = aggregator.CreateRemoteEvent(testutil::Version(3));

  ASSERT_EQ(event.snapshot_version(), testutil::Version(3));
  ASSERT_EQ(event.document_updates().size(), 2);
  ASSERT_EQ(event.document_updates().at(doc1.key()), doc1);
  ASSERT_EQ(event.document_updates().at(doc2.key()), doc2);

  ASSERT_EQ(event.target_changes().size(), 2);

  TargetChange target_change1{resume_token1_, true, DocumentKeySet{},
                              DocumentKeySet{doc1.key(), doc2.key()},
                              DocumentKeySet{}};
  ASSERT_TRUE(event.target_changes().at(1) == target_change1);

  TargetChange target_change2{resume_token1_, false, DocumentKeySet{},
                              DocumentKeySet{}, DocumentKeySet{}};
  ASSERT_TRUE(event.target_changes().at(2) == target_change2);

<<<<<<< HEAD
  nanopb::Message<google_firestore_v1_BloomFilter> bloom_filter(
      google_firestore_v1_BloomFilter_init_default);

  // The given BloomFilter will return false on MightContain(doc1) and true on
  // MightContain(doc2).
  ExistenceFilterWatchChange change4{
      ExistenceFilter{1, std::move(bloom_filter)}, 1};
=======
  // The given BloomFilter will return false on MightContain(doc1) and true on
  // MightContain(doc2).
  ExistenceFilterWatchChange change4{
      ExistenceFilter{1, BloomFilterParameters{{0x0E, 0x0F}, 1, 7}}, 1};
>>>>>>> 3bc3a482
  // The existence filter identifies that doc1 is deleted, and skips the full
  // re-query.
  aggregator.HandleExistenceFilter(change4);

  event = aggregator.CreateRemoteEvent(testutil::Version(4));

  ASSERT_EQ(event.target_changes().size(), 1);
  ASSERT_EQ(event.target_mismatches().size(), 0);
  ASSERT_EQ(event.document_updates().size(), 0);
}

TEST_F(RemoteEventTest,
       ExistenceFilterMismatchWithBloomFilterFalsePositiveResult) {
  std::unordered_map<TargetId, TargetData> target_map = ActiveQueries({1, 2});

  MutableDocument doc1 = Doc("docs/1", 1, Map("value", 1));
  auto change1 = MakeDocChange({1}, {}, doc1.key(), doc1);
  MutableDocument doc2 = Doc("docs/2", 2, Map("value", 2));
  auto change2 = MakeDocChange({1}, {}, doc2.key(), doc2);
  auto change3 =
      MakeTargetChange(WatchTargetChangeState::Current, {1}, resume_token1_);

  WatchChangeAggregator aggregator = CreateAggregator(
      target_map, no_outstanding_responses_,
      DocumentKeySet{doc1.key(), doc2.key()},
      Changes(std::move(change1), std::move(change2), std::move(change3)));

  RemoteEvent event = aggregator.CreateRemoteEvent(testutil::Version(3));

  ASSERT_EQ(event.snapshot_version(), testutil::Version(3));
  ASSERT_EQ(event.document_updates().size(), 2);
  ASSERT_EQ(event.document_updates().at(doc1.key()), doc1);
  ASSERT_EQ(event.document_updates().at(doc2.key()), doc2);

  ASSERT_EQ(event.target_changes().size(), 2);

  TargetChange target_change1{resume_token1_, true, DocumentKeySet{},
                              DocumentKeySet{doc1.key(), doc2.key()},
                              DocumentKeySet{}};
  ASSERT_TRUE(event.target_changes().at(1) == target_change1);

  TargetChange target_change2{resume_token1_, false, DocumentKeySet{},
                              DocumentKeySet{}, DocumentKeySet{}};
  ASSERT_TRUE(event.target_changes().at(2) == target_change2);

  // The given BloomFilter will return true on both MightContain(doc1) and
  // MightContain(doc2).
<<<<<<< HEAD
  nanopb::Message<google_firestore_v1_BloomFilter> bloom_filter{};
  //  BloomFilter({0x42, 0xFE}, 2, 7)
  ExistenceFilterWatchChange change4{
      ExistenceFilter{1, std::move(bloom_filter)}, 1};
=======
  ExistenceFilterWatchChange change4{
      ExistenceFilter{1, BloomFilterParameters{{0x42, 0xFE}, 2, 7}}, 1};
>>>>>>> 3bc3a482
  // The existence filter cannot identify which doc is deleted. It will remove
  // the document from target 1, but not synthesize a document delete.
  aggregator.HandleExistenceFilter(change4);

  event = aggregator.CreateRemoteEvent(testutil::Version(4));

  TargetChange target_change3{ByteString(), false, DocumentKeySet{},
                              DocumentKeySet{},
                              DocumentKeySet{doc1.key(), doc2.key()}};
  ASSERT_TRUE(event.target_changes().at(1) == target_change3);

  ASSERT_EQ(event.target_changes().size(), 1);
  ASSERT_EQ(event.target_mismatches().size(), 1);
  ASSERT_EQ(event.document_updates().size(), 0);
}

TEST_F(RemoteEventTest, ExistenceFilterMismatchRemovesCurrentChanges) {
  std::unordered_map<TargetId, TargetData> target_map = ActiveQueries({1});

  WatchChangeAggregator aggregator = CreateAggregator(
      target_map, no_outstanding_responses_, DocumentKeySet{}, {});

  WatchTargetChange mark_current{
      WatchTargetChangeState::Current, {1}, resume_token1_};
  aggregator.HandleTargetChange(mark_current);

  MutableDocument doc1 = Doc("docs/1", 1, Map("value", 1));
  DocumentWatchChange add_doc{{1}, {}, doc1.key(), doc1};
  aggregator.HandleDocumentChange(add_doc);

  // The existence filter mismatch will remove the document from target 1, but
  // not synthesize a document delete.
  ExistenceFilterWatchChange existence_filter{
      ExistenceFilter{0, /*bloom_filter=*/absl::nullopt}, 1};
  aggregator.HandleExistenceFilter(existence_filter);

  RemoteEvent event = aggregator.CreateRemoteEvent(testutil::Version(3));

  ASSERT_EQ(event.snapshot_version(), testutil::Version(3));
  ASSERT_EQ(event.document_updates().size(), 1);
  ASSERT_EQ(event.target_mismatches().size(), 1);
  ASSERT_EQ(event.document_updates().at(doc1.key()), doc1);

  ASSERT_EQ(event.target_changes().size(), 1);

  TargetChange target_change1{ByteString(), false, DocumentKeySet{},
                              DocumentKeySet{}, DocumentKeySet{}};
  ASSERT_TRUE(event.target_changes().at(1) == target_change1);
}

TEST_F(RemoteEventTest, DocumentUpdate) {
  std::unordered_map<TargetId, TargetData> target_map = ActiveQueries({1});

  MutableDocument doc1 = Doc("docs/1", 1, Map("value", 1));
  auto change1 = MakeDocChange({1}, {}, doc1.key(), doc1);
  MutableDocument doc2 = Doc("docs/2", 2, Map("value", 2));
  auto change2 = MakeDocChange({1}, {}, doc2.key(), doc2);

  WatchChangeAggregator aggregator =
      CreateAggregator(target_map, no_outstanding_responses_, DocumentKeySet{},
                       Changes(std::move(change1), std::move(change2)));

  RemoteEvent event = aggregator.CreateRemoteEvent(testutil::Version(3));

  ASSERT_EQ(event.snapshot_version(), testutil::Version(3));
  ASSERT_EQ(event.document_updates().size(), 2);
  ASSERT_EQ(event.document_updates().at(doc1.key()), doc1);
  ASSERT_EQ(event.document_updates().at(doc2.key()), doc2);

  target_metadata_provider_.SetSyncedKeys(
      DocumentKeySet{doc1.key(), doc2.key()}, target_map[1]);

  MutableDocument deleted_doc1 = DeletedDoc(doc1.key(), 3);
  DocumentWatchChange change3{{}, {1}, deleted_doc1.key(), deleted_doc1};
  aggregator.HandleDocumentChange(change3);

  MutableDocument updated_doc2 = Doc("docs/2", 3, Map("value", 2));
  DocumentWatchChange change4{{1}, {}, updated_doc2.key(), updated_doc2};
  aggregator.HandleDocumentChange(change4);

  MutableDocument doc3 = Doc("docs/3", 3, Map("value", 3));
  DocumentWatchChange change5{{1}, {}, doc3.key(), doc3};
  aggregator.HandleDocumentChange(change5);

  event = aggregator.CreateRemoteEvent(testutil::Version(3));

  ASSERT_EQ(event.snapshot_version(), testutil::Version(3));
  ASSERT_EQ(event.document_updates().size(), 3);
  // doc1 is replaced
  ASSERT_EQ(event.document_updates().at(doc1.key()), deleted_doc1);
  // doc2 is updated
  ASSERT_EQ(event.document_updates().at(doc2.key()), updated_doc2);
  // doc3 is new
  ASSERT_EQ(event.document_updates().at(doc3.key()), doc3);

  // Target is unchanged
  ASSERT_EQ(event.target_changes().size(), 1);

  TargetChange target_change1{resume_token1_, false, DocumentKeySet{doc3.key()},
                              DocumentKeySet{updated_doc2.key()},
                              DocumentKeySet{deleted_doc1.key()}};
  ASSERT_TRUE(event.target_changes().at(1) == target_change1);
}

TEST_F(RemoteEventTest, ResumeTokensHandledPerTarget) {
  std::unordered_map<TargetId, TargetData> target_map = ActiveQueries({1, 2});

  WatchChangeAggregator aggregator = CreateAggregator(
      target_map, no_outstanding_responses_, DocumentKeySet{}, {});

  WatchTargetChange change1{
      WatchTargetChangeState::Current, {1}, resume_token1_};
  aggregator.HandleTargetChange(change1);

  ByteString resume_token2 = testutil::ResumeToken(7);
  WatchTargetChange change2{
      WatchTargetChangeState::Current, {2}, resume_token2};
  aggregator.HandleTargetChange(change2);

  RemoteEvent event = aggregator.CreateRemoteEvent(testutil::Version(3));
  ASSERT_EQ(event.target_changes().size(), 2);

  TargetChange target_change1{resume_token1_, true, DocumentKeySet{},
                              DocumentKeySet{}, DocumentKeySet{}};
  ASSERT_TRUE(event.target_changes().at(1) == target_change1);

  TargetChange target_change2{resume_token2, true, DocumentKeySet{},
                              DocumentKeySet{}, DocumentKeySet{}};
  ASSERT_TRUE(event.target_changes().at(2) == target_change2);
}

TEST_F(RemoteEventTest, LastResumeTokenWins) {
  std::unordered_map<TargetId, TargetData> target_map = ActiveQueries({1, 2});

  WatchChangeAggregator aggregator = CreateAggregator(
      target_map, no_outstanding_responses_, DocumentKeySet{}, {});

  WatchTargetChange change1{
      WatchTargetChangeState::Current, {1}, resume_token1_};
  aggregator.HandleTargetChange(change1);

  ByteString resume_token2 = testutil::ResumeToken(2);
  WatchTargetChange change2{
      WatchTargetChangeState::NoChange, {1}, resume_token2};
  aggregator.HandleTargetChange(change2);

  ByteString resume_token3 = testutil::ResumeToken(3);
  WatchTargetChange change3{
      WatchTargetChangeState::NoChange, {2}, resume_token3};
  aggregator.HandleTargetChange(change3);

  RemoteEvent event = aggregator.CreateRemoteEvent(testutil::Version(3));
  ASSERT_EQ(event.target_changes().size(), 2);

  TargetChange target_change1{resume_token2, true, DocumentKeySet{},
                              DocumentKeySet{}, DocumentKeySet{}};
  ASSERT_TRUE(event.target_changes().at(1) == target_change1);

  TargetChange target_change2{resume_token3, false, DocumentKeySet{},
                              DocumentKeySet{}, DocumentKeySet{}};
  ASSERT_TRUE(event.target_changes().at(2) == target_change2);
}

TEST_F(RemoteEventTest, SynthesizeDeletes) {
  std::unordered_map<TargetId, TargetData> target_map = ActiveLimboQueries({1});
  DocumentKey limbo_key = testutil::Key("coll/limbo");

  auto resolve_limbo_target =
      MakeTargetChange(WatchTargetChangeState::Current, {1});
  RemoteEvent event = CreateRemoteEvent(
      3, target_map, no_outstanding_responses_, DocumentKeySet{},
      Changes(std::move(resolve_limbo_target)));

  MutableDocument expected =
      MutableDocument::NoDocument(limbo_key, event.snapshot_version());
  ASSERT_EQ(event.document_updates().at(limbo_key), expected);
  ASSERT_TRUE(event.limbo_document_changes().contains(limbo_key));
}

TEST_F(RemoteEventTest, DoesntSynthesizeDeletesForWrongState) {
  std::unordered_map<TargetId, TargetData> target_map = ActiveQueries({1});

  auto wrong_state = MakeTargetChange(WatchTargetChangeState::NoChange, {1});

  RemoteEvent event =
      CreateRemoteEvent(3, target_map, no_outstanding_responses_,
                        DocumentKeySet{}, Changes(std::move(wrong_state)));

  ASSERT_EQ(event.document_updates().size(), 0);
  ASSERT_EQ(event.limbo_document_changes().size(), 0);
}

TEST_F(RemoteEventTest, DoesntSynthesizeDeletesForExistingDoc) {
  std::unordered_map<TargetId, TargetData> target_map = ActiveQueries({3});

  auto has_document = MakeTargetChange(WatchTargetChangeState::Current, {3});

  RemoteEvent event = CreateRemoteEvent(
      3, target_map, no_outstanding_responses_,
      DocumentKeySet{Key("coll/limbo")}, Changes(std::move(has_document)));

  ASSERT_EQ(event.document_updates().size(), 0);
  ASSERT_EQ(event.limbo_document_changes().size(), 0);
}

TEST_F(RemoteEventTest, SeparatesDocumentUpdates) {
  std::unordered_map<TargetId, TargetData> target_map = ActiveLimboQueries({1});

  MutableDocument new_doc = Doc("docs/new", 1, Map("key", "value"));
  auto new_doc_change = MakeDocChange({1}, {}, new_doc.key(), new_doc);

  MutableDocument existing_doc = Doc("docs/existing", 1, Map("some", "data"));
  auto existing_doc_change =
      MakeDocChange({1}, {}, existing_doc.key(), existing_doc);

  MutableDocument deleted_doc = DeletedDoc("docs/deleted", 1);
  auto deleted_doc_change =
      MakeDocChange({}, {1}, deleted_doc.key(), deleted_doc);

  MutableDocument missing_doc = DeletedDoc("docs/missing", 1);
  auto missing_doc_change =
      MakeDocChange({}, {1}, missing_doc.key(), missing_doc);

  RemoteEvent event = CreateRemoteEvent(
      3, target_map, no_outstanding_responses_,
      DocumentKeySet{existing_doc.key(), deleted_doc.key()},
      Changes(std::move(new_doc_change), std::move(existing_doc_change),
              std::move(deleted_doc_change), std::move(missing_doc_change)));

  TargetChange target_change2{
      resume_token1_, false, DocumentKeySet{new_doc.key()},
      DocumentKeySet{existing_doc.key()}, DocumentKeySet{deleted_doc.key()}};

  ASSERT_TRUE(event.target_changes().at(1) == target_change2);
}

TEST_F(RemoteEventTest, TracksLimboDocuments) {
  std::unordered_map<TargetId, TargetData> target_map = ActiveQueries({1});
  auto additional_targets = ActiveLimboQueries({2});
  target_map.insert(additional_targets.begin(), additional_targets.end());

  // Add 3 docs: 1 is limbo and non-limbo, 2 is limbo-only, 3 is non-limbo
  MutableDocument doc1 = Doc("docs/1", 1, Map("key", "value"));
  MutableDocument doc2 = Doc("docs/2", 1, Map("key", "value"));
  MutableDocument doc3 = Doc("docs/3", 1, Map("key", "value"));

  // Target 2 is a limbo target
  auto doc_change1 = MakeDocChange({1, 2}, {}, doc1.key(), doc1);
  auto doc_change2 = MakeDocChange({2}, {}, doc2.key(), doc2);
  auto doc_change3 = MakeDocChange({1}, {}, doc3.key(), doc3);
  auto targets_change =
      MakeTargetChange(WatchTargetChangeState::Current, {1, 2});

  RemoteEvent event = CreateRemoteEvent(
      3, target_map, no_outstanding_responses_, DocumentKeySet{},
      Changes(std::move(doc_change1), std::move(doc_change2),
              std::move(doc_change3), std::move(targets_change)));

  DocumentKeySet limbo_doc_changes = event.limbo_document_changes();
  // Doc1 is in both limbo and non-limbo targets, therefore not tracked as limbo
  ASSERT_FALSE(limbo_doc_changes.contains(doc1.key()));
  // Doc2 is only in the limbo target, so is tracked as a limbo document
  ASSERT_TRUE(limbo_doc_changes.contains(doc2.key()));
  // Doc3 is only in the non-limbo target, therefore not tracked as limbo
  ASSERT_FALSE(limbo_doc_changes.contains(doc3.key()));
}

}  // namespace remote
}  // namespace firestore
}  // namespace firebase<|MERGE_RESOLUTION|>--- conflicted
+++ resolved
@@ -583,8 +583,6 @@
       DocumentKeySet{doc1.key(), doc2.key()},
       Changes(std::move(change1), std::move(change2), std::move(change3)));
 
-<<<<<<< HEAD
-=======
   // The BloomFilterParameters value below is created based on the document
   // paths that are constructed using the following pattern:
   // "projects/test-project/databases/test-database/documents/"+document_key.
@@ -592,7 +590,6 @@
   // pattern above.
   OverrideDefaultDatabaseId(model::DatabaseId("test-project", "test-database"));
 
->>>>>>> 3bc3a482
   RemoteEvent event = aggregator.CreateRemoteEvent(testutil::Version(3));
 
   ASSERT_EQ(event.snapshot_version(), testutil::Version(3));
@@ -611,20 +608,19 @@
                               DocumentKeySet{}, DocumentKeySet{}};
   ASSERT_TRUE(event.target_changes().at(2) == target_change2);
 
-<<<<<<< HEAD
   nanopb::Message<google_firestore_v1_BloomFilter> bloom_filter(
       google_firestore_v1_BloomFilter_init_default);
+
+  bloom_filter->hash_count = 7;
+  bloom_filter->has_bits = true;
+  bloom_filter->bits.padding = 1;
+  bloom_filter->bits.bitmap =
+  nanopb::MakeBytesArray(std::vector<uint8_t>{0x0E, 0x0F});
 
   // The given BloomFilter will return false on MightContain(doc1) and true on
   // MightContain(doc2).
   ExistenceFilterWatchChange change4{
       ExistenceFilter{1, std::move(bloom_filter)}, 1};
-=======
-  // The given BloomFilter will return false on MightContain(doc1) and true on
-  // MightContain(doc2).
-  ExistenceFilterWatchChange change4{
-      ExistenceFilter{1, BloomFilterParameters{{0x0E, 0x0F}, 1, 7}}, 1};
->>>>>>> 3bc3a482
   // The existence filter identifies that doc1 is deleted, and skips the full
   // re-query.
   aggregator.HandleExistenceFilter(change4);
@@ -672,15 +668,15 @@
 
   // The given BloomFilter will return true on both MightContain(doc1) and
   // MightContain(doc2).
-<<<<<<< HEAD
   nanopb::Message<google_firestore_v1_BloomFilter> bloom_filter{};
   //  BloomFilter({0x42, 0xFE}, 2, 7)
+    bloom_filter->hash_count = 33;
+  bloom_filter->has_bits = true;
+  bloom_filter->bits.padding = 7;
+  bloom_filter->bits.bitmap =
+      nanopb::MakeBytesArray(std::vector<uint8_t>{0x42, 0xFE});
   ExistenceFilterWatchChange change4{
       ExistenceFilter{1, std::move(bloom_filter)}, 1};
-=======
-  ExistenceFilterWatchChange change4{
-      ExistenceFilter{1, BloomFilterParameters{{0x42, 0xFE}, 2, 7}}, 1};
->>>>>>> 3bc3a482
   // The existence filter cannot identify which doc is deleted. It will remove
   // the document from target 1, but not synthesize a document delete.
   aggregator.HandleExistenceFilter(change4);
