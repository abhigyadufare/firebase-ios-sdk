/*
 * Copyright 2019 Google
 *
 * Licensed under the Apache License, Version 2.0 (the "License");
 * you may not use this file except in compliance with the License.
 * You may obtain a copy of the License at
 *
 *      http://www.apache.org/licenses/LICENSE-2.0
 *
 * Unless required by applicable law or agreed to in writing, software
 * distributed under the License is distributed on an "AS IS" BASIS,
 * WITHOUT WARRANTIES OR CONDITIONS OF ANY KIND, either express or implied.
 * See the License for the specific language governing permissions and
 * limitations under the License.
 */

#include "Firestore/core/test/unit/remote/fake_target_metadata_provider.h"

#include <utility>

#include "Firestore/core/src/core/query.h"
#include "Firestore/core/src/local/target_data.h"
#include "Firestore/core/src/model/document_key.h"
#include "Firestore/core/src/model/document_key_set.h"
#include "Firestore/core/src/model/resource_path.h"
#include "Firestore/core/src/model/types.h"

namespace firebase {
namespace firestore {
namespace remote {

using local::QueryPurpose;
using local::TargetData;
using model::DocumentKey;
using model::DocumentKeySet;
using model::ResourcePath;
using model::TargetId;

FakeTargetMetadataProvider
FakeTargetMetadataProvider::CreateSingleResultProvider(
    DocumentKey document_key,
    const std::vector<TargetId>& listen_targets,
    const std::vector<TargetId>& limbo_targets) {
  FakeTargetMetadataProvider metadata_provider;
  core::Query query(document_key.path());

  for (TargetId target_id : listen_targets) {
    TargetData target_data(query.ToTarget(), target_id, 0,
                           QueryPurpose::Listen);
    metadata_provider.SetSyncedKeys(DocumentKeySet{document_key}, target_data);
  }
  for (TargetId target_id : limbo_targets) {
    TargetData target_data(query.ToTarget(), target_id, 0,
                           QueryPurpose::LimboResolution);
    metadata_provider.SetSyncedKeys(DocumentKeySet{document_key}, target_data);
  }

  return metadata_provider;
}

FakeTargetMetadataProvider
FakeTargetMetadataProvider::CreateSingleResultProvider(
    DocumentKey document_key, const std::vector<TargetId>& targets) {
  return CreateSingleResultProvider(document_key, targets,
                                    /*limbo_targets=*/{});
}

FakeTargetMetadataProvider
FakeTargetMetadataProvider::CreateEmptyResultProvider(
    const ResourcePath& path, const std::vector<TargetId>& targets) {
  FakeTargetMetadataProvider metadata_provider;
  core::Query query(path);

  for (TargetId target_id : targets) {
    TargetData target_data(query.ToTarget(), target_id, 0,
                           QueryPurpose::Listen);
    metadata_provider.SetSyncedKeys(DocumentKeySet{}, target_data);
  }

  return metadata_provider;
}

void FakeTargetMetadataProvider::SetSyncedKeys(DocumentKeySet keys,
                                               TargetData target_data) {
  synced_keys_[target_data.target_id()] = keys;
  target_data_[target_data.target_id()] = std::move(target_data);
}

DocumentKeySet FakeTargetMetadataProvider::GetRemoteKeysForTarget(
    TargetId target_id) const {
  auto it = synced_keys_.find(target_id);
  HARD_ASSERT(it != synced_keys_.end(), "Cannot process unknown target %s",
              target_id);
  return it->second;
}

absl::optional<TargetData> FakeTargetMetadataProvider::GetTargetDataForTarget(
    TargetId target_id) const {
  auto it = target_data_.find(target_id);
  HARD_ASSERT(it != target_data_.end(), "Cannot process unknown target %s",
              target_id);
  return it->second;
}

<<<<<<< HEAD
model::DatabaseId FakeTargetMetadataProvider::GetDatabaseId() const {
  return model::DatabaseId("test-project", "test-database");
=======
const model::DatabaseId& FakeTargetMetadataProvider::GetDatabaseId() const {
  return database_id_;
>>>>>>> 3bc3a482
}

}  // namespace remote
}  // namespace firestore
}  // namespace firebase<|MERGE_RESOLUTION|>--- conflicted
+++ resolved
@@ -102,13 +102,8 @@
   return it->second;
 }
 
-<<<<<<< HEAD
-model::DatabaseId FakeTargetMetadataProvider::GetDatabaseId() const {
-  return model::DatabaseId("test-project", "test-database");
-=======
 const model::DatabaseId& FakeTargetMetadataProvider::GetDatabaseId() const {
   return database_id_;
->>>>>>> 3bc3a482
 }
 
 }  // namespace remote
